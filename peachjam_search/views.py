--- conflicted
+++ resolved
@@ -1,9 +1,6 @@
 import copy
-<<<<<<< HEAD
+import logging
 from urllib.parse import urlencode, urlparse
-=======
-import logging
->>>>>>> 3a2d6a8f
 
 from django.conf import settings
 from django.contrib import messages
