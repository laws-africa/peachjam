{% extends "user_account/layout.html" %}
{% load i18n %}
{% block title %}
<<<<<<< HEAD
  {% trans 'Search alerts' %}
=======
  {% trans 'Search Alerts' %}
>>>>>>> 414833a1
{% endblock %}
{% block account-tabs %}
  {% include 'user_account/_tabs.html' with active='saved_searches' %}
{% endblock %}
{% block account-content %}
  <div class="container mt-4">
    <h2>
      {% trans 'Search alerts' %} <i class="bi bi-bell"></i>
    </h2>
    <div class="mb-4">
      {% blocktrans trimmed %}We'll email you when new documents are found for your search alerts.{% endblocktrans %}
    </div>
    <div class="card">
      {% if saved_searches %}
        <ul class="list-group list-group-flush">
          {% for search in saved_searches %}
            <li class="list-group-item d-flex">
              <div class="flex-grow-1 row">
                <div class="col-md-6">
                  <a href="{{ search.get_absolute_url }}">{{ search }}</a>
                  <br/>
                  <span class="text-muted">{{ search.note }}</span>
                </div>
                <div class="col-md-6">
                  {% for key, values in search.get_filters_dict.items %}
                    <strong>{{ key }}:</strong>
                    {% for value in values %}
                      {{ value }}
                      {% if not forloop.last %},{% endif %}
                    {% endfor %}
                    {% if not forloop.last %},{% endif %}
                    <br/>
                  {% endfor %}
                </div>
              </div>
              <div>
                <button class="btn btn-outline-danger me-2"
                        type="button"
                        hx-post="{% url 'search:saved_search_delete' search.pk %}"
                        hx-confirm="{% trans "Delete this search alert?" %}">
                  {% trans 'Delete' %}
                </button>
              </div>
            </li>
          {% endfor %}
        </ul>
      {% else %}
        <div class="card-body">
          {% trans "You don't have any search alerts. Get started by searching for a document and clicking the search alert button." %}
        </div>
      {% endif %}
    </div>
  </div>
{% endblock %}<|MERGE_RESOLUTION|>--- conflicted
+++ resolved
@@ -1,11 +1,7 @@
 {% extends "user_account/layout.html" %}
 {% load i18n %}
 {% block title %}
-<<<<<<< HEAD
-  {% trans 'Search alerts' %}
-=======
   {% trans 'Search Alerts' %}
->>>>>>> 414833a1
 {% endblock %}
 {% block account-tabs %}
   {% include 'user_account/_tabs.html' with active='saved_searches' %}
