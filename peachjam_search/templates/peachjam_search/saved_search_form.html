--- conflicted
+++ resolved
@@ -16,28 +16,18 @@
 <div hx-swap-oob="true" id="savedSearchModalDialog" class="modal-dialog">
   <div class="modal-content">
     <div class="modal-header">
-<<<<<<< HEAD
-      <h1 id="savedSearchModalLabel" class="modal-title fs-5">{% trans "Search alert" %}</h1>
-=======
       <h1 id="savedSearchModalLabel" class="modal-title fs-5">{% trans 'Search alert' %}</h1>
->>>>>>> 414833a1
       <button type="button"
               class="btn-close"
               data-bs-dismiss="modal"
               aria-label="{% trans "Close" %}"></button>
     </div>
     <div id="search-modal-body" class="modal-body">
-<<<<<<< HEAD
       <p class="alert alert-primary">
         <i class="bi bi-bell"></i>
         {% trans "We'll email you when new documents are found for this search." %}
       </p>
       {% if saved_search.pk %}<p class="text-success">Search alert saved!</p>{% endif %}
-=======
-      {% if saved_search.pk %}
-        <p class="text-success">{% trans 'Search alert saved!' %}</p>
-      {% endif %}
->>>>>>> 414833a1
       <form id="saved-search-form"
             hx-target="#saved-search-button"
             {% if saved_search.pk %} hx-post="{% url 'search:saved_search_update' saved_search.pk %}" {% else %} hx-post="{% url 'search:saved_search_create' %}" {% endif %}>
