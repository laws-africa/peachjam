
## Deployment
Peachjam can be deployed to a server that has [Dokku](https://dokku.com/) installed. This allows for easy config based deployments using Docker containers.
The following steps outline the procedure to deploy a new Peachjam based application.

#### Application Setup and Configuration
- SSH into the server with dokku installed and create a new application using Dokku's `apps:create` command

      dokku apps:create <app_name>
- Setup the domain for the application

      dokku domains:set <app_name> <domain_name>
- Add the relevant environment variables using the dokku config:set command. The required configuration values can be found in the env.example file.

      dokku config:set CONFIG1=value CONFIG2=value




### Generate Django Secret Key
- To generate the secret key for your application, run:

      dokku config:set <app_name> DJANGO_SECRET_KEY=$(cat /dev/urandom | tr -dc 'a-zA-Z0-9' | fold -w 128 | head -n 1)




#### Sentry Data Source Name (DSN)
A `DSN_KEY` environment variable is required for Sentry to start monitoring events in the application you've just created. To get a dsn value:
- Access your Laws.Africa Sentry account, click on **Projects** then **Create Project**:

  ![Sentry Create Project](assets/img/sentry.png "Sentry Create Project")


- Upon creating a new Sentry project, a dsn value will be generated automatically. Copy the value and set it as the `SENTRY_DSN_KEY` environment variable for your dokku application.

  ![Sentry DSN Key](assets/img/sentry_dsn.png "Sentry DSN Key")



    dokku config:set <app_name> SENTRY_DSN_KEY=<dsn_value>

<<<<<<< HEAD
## Caveat
- It is necessary to disable checks on the dokku application you've just created to prevent postdeploy checks from failing. This should be re-enabled once the deployment process is completed successfully.
=======
#### Run Migrations and Disable Checks
- It is necessary to disable checks on the dokku application you've just created before the first depoyment. This will allow migrations to run, which are setup as a post deployment task. They should be re-enabled once the deployment process is completed successfully.
>>>>>>> 62ba291f678da66ec55f7a306a52d269fdd678e9

      dokku checks:disable <app_name>

#### Build and Deploy
- Dokku will build and deploy the application automatically on git push. First add the remote to the git

      git remote add dokku-<app_name> dokku@<your_server_domain>:<app_name>

- To trigger a build and deploy:

      git push dokku-<app_name> <branch_name>:master


#### Setup SSL
- Enable LetsEncrypt for SSL/TLS. Dokku allows easy setup of SSL using the letsencrypt plugin. On the server, install the letsencrypt dokku plugin:

      sudo dokku plugin:install https://github.com/dokku/dokku-letsencrypt.git

- Configure letsencrypt with the Laws.Africa techops email address, to get reminders about renewing certificates:

      dokku config:set --no-restart <app_name> DOKKU_LETSENCRYPT_EMAIL=your@email.tld

- Install the certificate. Before you install the certificate, your website's domain name must be setup and pointing at this server, so that you can prove that you own the domain.

      dokku letsencrypt <app_name>

- Letsencrypt certificates expire every three months. Let's setup a cron job to renew certificates automatically:

      dokku letsencrypt:cron-job --add

- You can also manually renew a certificate when it's close to expiry:

      dokku letsencrypt:auto-renew

#### Enable Background Tasks

- Peachjam runs various background tasks as separate processes. They can be specified within the Procfile.
- On the dokku server, scale up the processes to run these tasks:

      dokku ps:scale <app_name> tasks=1

#### Setup Languages and Countries
- To populate countries and language data in the database you need to run

      dokku run <app_name> python manage.py setup_countries_languages

#### Create Elasticsearch Index
- To create new elasticsearch index run:

      dokku run <app_name> python manage.py search_index --create

#### Set NGINX Proxy Read timeout
- We need to increase the read timeout for NGINX to prevent timeout for long-running server tasks:

      dokku nginx:set <app_name> proxy-read-timeout 3600s<|MERGE_RESOLUTION|>--- conflicted
+++ resolved
@@ -40,13 +40,11 @@
 
     dokku config:set <app_name> SENTRY_DSN_KEY=<dsn_value>
 
-<<<<<<< HEAD
-## Caveat
-- It is necessary to disable checks on the dokku application you've just created to prevent postdeploy checks from failing. This should be re-enabled once the deployment process is completed successfully.
-=======
 #### Run Migrations and Disable Checks
 - It is necessary to disable checks on the dokku application you've just created before the first depoyment. This will allow migrations to run, which are setup as a post deployment task. They should be re-enabled once the deployment process is completed successfully.
->>>>>>> 62ba291f678da66ec55f7a306a52d269fdd678e9
+
+#### Run Migrations and Disable Checks
+- It is necessary to disable checks on the dokku application you've just created before the first depoyment. This will allow migrations to run, which are setup as a post deployment task. They should be re-enabled once the deployment process is completed successfully.
 
       dokku checks:disable <app_name>
 
