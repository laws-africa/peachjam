
## Deployment
Peachjam can be deployed to a server that has [Dokku](https://dokku.com/) installed. This allows for easy config based deployments using Docker containers.
The following steps outline the procedure to deploy a new Peachjam based application.

#### Application Setup and Configuration
- SSH into the server with dokku installed and create a new application using Dokku's `apps:create` command

      dokku apps:create <app_name>
- Setup the domain for the application

      dokku domains:set <app_name> <domain_name>
- Add the relevant environment variables using the dokku config:set command. The required configuration values can be found in the env.example file.

      dokku config:set CONFIG1=value CONFIG2=value




### Generate Django Secret Key
- To generate the secret key for your application, run:

      dokku config:set <app_name> DJANGO_SECRET_KEY=$(cat /dev/urandom | tr -dc 'a-zA-Z0-9' | fold -w 128 | head -n 1)




#### Sentry Data Source Name (DSN)
A `DSN_KEY` environment variable is required for Sentry to start monitoring events in the application you've just created. To get a dsn value:
- Access your Laws.Africa Sentry account, click on **Projects** then **Create Project**:

  ![Sentry Create Project](assets/img/sentry.png "Sentry Create Project")


- Upon creating a new Sentry project, a dsn value will be generated automatically. Copy the value and set it as the `SENTRY_DSN_KEY` environment variable for your dokku application.

  ![Sentry DSN Key](assets/img/sentry_dsn.png "Sentry DSN Key")



    dokku config:set <app_name> SENTRY_DSN_KEY=<dsn_value>

<<<<<<< HEAD
## Caveat
- It is necessary to disable checks on the dokku application you've just created to prevent postdeploy checks from failing. This should be re-enabled once the deployment process is completed successfully.

      dokku checks:disable <app_name>

#### Build and Deploy
- Dokku will build and deploy the application automatically on git push. First add the remote to the git

      git remote add dokku-<app_name> dokku@<your_server_domain>:<app_name>

- To trigger a build and deploy:

      git push dokku-<app_name> <branch_name>:master
=======
#### Run Migrations and Disable Checks
- It is necessary to disable checks on the dokku application you've just created before the first depoyment. This will allow migrations to run, which are setup as a post deployment task. They should be re-enabled once the deployment process is completed successfully.

      dokku checks:disable <app_name>

#### Build and Deploy
- Dokku will build and deploy the application automatically on git push. First add the remote to the git

      git remote add dokku-<app_name> dokku@<your_server_domain>:<app_name>

- To trigger a build and deploy:

      git push dokku-<app_name> <branch_name>:master


#### Setup SSL
- Enable LetsEncrypt for SSL/TLS. Dokku allows easy setup of SSL using the letsencrypt plugin. On the server, install the letsencrypt dokku plugin:
>>>>>>> 62ba291f

      sudo dokku plugin:install https://github.com/dokku/dokku-letsencrypt.git

<<<<<<< HEAD
#### SSL
- Enable LetsEncrypt for SSL/TLS. Dokku allows easy setup of SSL using the letsencrypt plugin. On the server, install the letsencrypt dokku plugin:

      sudo dokku plugin:install https://github.com/dokku/dokku-letsencrypt.git

- Configure letsencrypt with the Laws.Africa techops email address, to get reminders about renewing certificates:

      dokku config:set --no-restart <app_name> DOKKU_LETSENCRYPT_EMAIL=your@email.tld

- Install the certificate. Before you install the certificate, your website's domain name must be setup and pointing at this server, so that you can prove that you own the domain.

      dokku letsencrypt <app_name>

- Letsencrypt certificates expire every three months. Let's setup a cron job to renew certificates automatically:

      dokku letsencrypt:cron-job --add

- You can also manually renew a certificate when it's close to expiry:

=======
- Configure letsencrypt with the Laws.Africa techops email address, to get reminders about renewing certificates:

      dokku config:set --no-restart <app_name> DOKKU_LETSENCRYPT_EMAIL=your@email.tld

- Install the certificate. Before you install the certificate, your website's domain name must be setup and pointing at this server, so that you can prove that you own the domain.

      dokku letsencrypt <app_name>

- Letsencrypt certificates expire every three months. Let's setup a cron job to renew certificates automatically:

      dokku letsencrypt:cron-job --add

- You can also manually renew a certificate when it's close to expiry:

>>>>>>> 62ba291f
      dokku letsencrypt:auto-renew

#### Enable Background Tasks

- Peachjam runs various background tasks as separate processes. They can be specified within the Procfile.
- On the dokku server, scale up the processes to run these tasks:

      dokku ps:scale <app_name> tasks=1

<<<<<<< HEAD
### Languages & Countries
### Elasticsearch Index
### NGINX Proxy Read timeout
=======
#### Setup Languages and Countries
- To populate countries and language data in the database you need to run

      dokku run <app_name> python manage.py setup_countries_languages

#### Create Elasticsearch Index
- To create new elasticsearch index run:

      dokku run <app_name> python manage.py search_index --create

#### Configure NGINX Proxy Read timeout
- We need to increase the read timeout for NGINX to prevent timeout for long-running server tasks:

      dokku nginx:set <app_name> proxy-read-timeout 3600s
>>>>>>> 62ba291f
<|MERGE_RESOLUTION|>--- conflicted
+++ resolved
@@ -40,21 +40,6 @@
 
     dokku config:set <app_name> SENTRY_DSN_KEY=<dsn_value>
 
-<<<<<<< HEAD
-## Caveat
-- It is necessary to disable checks on the dokku application you've just created to prevent postdeploy checks from failing. This should be re-enabled once the deployment process is completed successfully.
-
-      dokku checks:disable <app_name>
-
-#### Build and Deploy
-- Dokku will build and deploy the application automatically on git push. First add the remote to the git
-
-      git remote add dokku-<app_name> dokku@<your_server_domain>:<app_name>
-
-- To trigger a build and deploy:
-
-      git push dokku-<app_name> <branch_name>:master
-=======
 #### Run Migrations and Disable Checks
 - It is necessary to disable checks on the dokku application you've just created before the first depoyment. This will allow migrations to run, which are setup as a post deployment task. They should be re-enabled once the deployment process is completed successfully.
 
@@ -71,13 +56,6 @@
 
 
 #### Setup SSL
-- Enable LetsEncrypt for SSL/TLS. Dokku allows easy setup of SSL using the letsencrypt plugin. On the server, install the letsencrypt dokku plugin:
->>>>>>> 62ba291f
-
-      sudo dokku plugin:install https://github.com/dokku/dokku-letsencrypt.git
-
-<<<<<<< HEAD
-#### SSL
 - Enable LetsEncrypt for SSL/TLS. Dokku allows easy setup of SSL using the letsencrypt plugin. On the server, install the letsencrypt dokku plugin:
 
       sudo dokku plugin:install https://github.com/dokku/dokku-letsencrypt.git
@@ -96,22 +74,6 @@
 
 - You can also manually renew a certificate when it's close to expiry:
 
-=======
-- Configure letsencrypt with the Laws.Africa techops email address, to get reminders about renewing certificates:
-
-      dokku config:set --no-restart <app_name> DOKKU_LETSENCRYPT_EMAIL=your@email.tld
-
-- Install the certificate. Before you install the certificate, your website's domain name must be setup and pointing at this server, so that you can prove that you own the domain.
-
-      dokku letsencrypt <app_name>
-
-- Letsencrypt certificates expire every three months. Let's setup a cron job to renew certificates automatically:
-
-      dokku letsencrypt:cron-job --add
-
-- You can also manually renew a certificate when it's close to expiry:
-
->>>>>>> 62ba291f
       dokku letsencrypt:auto-renew
 
 #### Enable Background Tasks
@@ -121,11 +83,6 @@
 
       dokku ps:scale <app_name> tasks=1
 
-<<<<<<< HEAD
-### Languages & Countries
-### Elasticsearch Index
-### NGINX Proxy Read timeout
-=======
 #### Setup Languages and Countries
 - To populate countries and language data in the database you need to run
 
@@ -136,8 +93,7 @@
 
       dokku run <app_name> python manage.py search_index --create
 
-#### Configure NGINX Proxy Read timeout
+#### Set NGINX Proxy Read timeout
 - We need to increase the read timeout for NGINX to prevent timeout for long-running server tasks:
 
-      dokku nginx:set <app_name> proxy-read-timeout 3600s
->>>>>>> 62ba291f
+      dokku nginx:set <app_name> proxy-read-timeout 3600s