--- conflicted
+++ resolved
@@ -50,18 +50,17 @@
 
 
 class Work(models.Model):
-<<<<<<< HEAD
     frbr_uri = models.CharField(
         _("FRBR URI"), max_length=1024, null=False, blank=False, unique=True
     )
     title = models.CharField(_("title"), max_length=1024, null=False, blank=False)
-=======
-    frbr_uri = models.CharField(max_length=1024, null=False, blank=False, unique=True)
-    title = models.CharField(max_length=1024, null=False, blank=False)
     languages = ArrayField(
-        models.CharField(max_length=3), null=False, blank=False, default=list
-    )
->>>>>>> 9a04a09b
+        models.CharField(max_length=3),
+        null=False,
+        blank=False,
+        default=list,
+        verbose_name=_("languages"),
+    )
 
     class Meta:
         verbose_name = _("work")
