--- conflicted
+++ resolved
@@ -100,10 +100,6 @@
     created_at = models.DateTimeField(_("created at"), auto_now_add=True)
     updated_at = models.DateTimeField(_("updated at"), auto_now=True)
 
-<<<<<<< HEAD
-    def __str__(self):
-        return f"Saved document: {self.document} for user {self.user}"
-=======
     objects = SavedDocumentManager()
 
     @property
@@ -122,7 +118,6 @@
     def document(self, value):
         # store a temporary doc in memory for this request
         self._document = value
->>>>>>> 2deba95c
 
     class Meta:
         ordering = ("work__title",)
