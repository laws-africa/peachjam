--- conflicted
+++ resolved
@@ -129,17 +129,15 @@
         blank=True,
         help_text=_("Matomo site ID (e.g. 2)"),
     )
-<<<<<<< HEAD
+    survey_link = models.URLField(
+        _("survey link"),
+        null=True,
+        blank=True,
+    )
     allow_save_documents = models.BooleanField(
         verbose_name=_("allow save documents"),
         default=False,
         help_text=_("Allow documents to be saved."),
-=======
-    survey_link = models.URLField(
-        _("survey link"),
-        null=True,
-        blank=True,
->>>>>>> c11594f6
     )
 
     class Meta:
