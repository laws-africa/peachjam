--- conflicted
+++ resolved
@@ -222,15 +222,11 @@
             topics = [self.taxonomy] + [t for t in self.taxonomy.get_descendants()]
             return qs.filter(taxonomies__topic__in=topics)
 
-<<<<<<< HEAD
         if self.saved_search:
             pks = [doc.document.pk for doc in self.saved_search.find_new_hits()]
             return qs.filter(pk__in=pks)
 
-    def get_new_followed_documents(self):
-=======
     def get_new_followed_documents(self, since=None, limit=10):
->>>>>>> 8453bdaa
         qs = self.get_documents_queryset().preferred_language(
             self.user.userprofile.preferred_language.iso_639_3
         )
@@ -255,46 +251,6 @@
         return event
 
     @classmethod
-<<<<<<< HEAD
-    def update_timeline(cls, user=None, following=None):
-        follows = cls.objects.all()
-        if user:
-            follows = follows.filter(user=user)
-        if following:
-            follows = follows.filter(pk__in=following)
-        log.info(f"Found {follows.count()} follows")
-        for follow in follows:
-            new = follow.get_new_followed_documents()
-            if new:
-                log.info(
-                    f"Found {new.count()} new documents for {follow.followed_object}"
-                )
-                today = timezone.now().date()
-                timeline_event = TimelineEvent.objects.filter(
-                    created_at__date=today,
-                    user_following=follow,
-                    event_type=follow.get_event_type(),
-                    email_alert_sent_at__isnull=True,
-                ).first()
-                if not timeline_event:
-                    log.info(
-                        f"Creating new timeline event for {follow.followed_object}"
-                    )
-                    timeline_event = TimelineEvent.objects.create(
-                        user_following=follow,
-                        event_type=follow.get_event_type(),
-                    )
-                else:
-                    log.info(
-                        f"Updating existing timeline event for {follow.followed_object}"
-                    )
-
-                timeline_event.subject_documents.add(*new)
-
-                # update last_alert_date
-                follow.last_alerted_at = timezone.now()
-                follow.save()
-=======
     def update_timeline_for_user(cls, user):
         follows = cls.objects.filter(user=user)
         log.info(f"Found {follows.count()} follows for user {user.pk}")
@@ -309,5 +265,4 @@
         log.info(f"Found {documents.count()} new documents for {self.followed_object}")
         self.create_timeline_event(documents)
         self.last_alerted_at = timezone.now()
-        self.save(update_fields=["last_alerted_at"])
->>>>>>> 8453bdaa
+        self.save(update_fields=["last_alerted_at"])