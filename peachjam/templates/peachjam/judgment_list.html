--- conflicted
+++ resolved
@@ -7,30 +7,7 @@
   <section class="pb-5">
     <div class="container">
       <h1 class="my-4">{% trans 'Judgments' %}</h1>
-<<<<<<< HEAD
-
       {% include 'peachjam/_court_list.html' %}
-
-=======
-      {% if grouped_courts %}
-        <div class="row mb-3">
-          {% for court_class, courts in grouped_courts.items %}
-            <div class="col-md-4 col-12 mb-3">
-              <h4 class="heading-underlined">{{ court_class }}</h4>
-              {% if courts|length > 0 %}
-                {% for item in courts %}
-                  <div>
-                    <a href="{% url 'court' item.code %}">{{ item.title }}</a>
-                  </div>
-                {% endfor %}
-              {% else %}
-                <div>No courts found</div>
-              {% endif %}
-            </div>
-          {% endfor %}
-        </div>
-      {% endif %}
->>>>>>> 8a9fb775
       <h4 class="heading-underlined">
         {% if title %}
           {{ title }}
