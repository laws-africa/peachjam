{% extends 'peachjam/layouts/document_list.html' %}
{% load peachjam i18n %}

{% block title %}{{ taxonomy.name }}{% endblock %}

{% block page-title %}
<<<<<<< HEAD
  <h1 class="mt-2">{{ taxonomy.name }}</h1>
{% endblock %}

{% block entity-profile %}
  {% if entity_profile %}
    <div>
      {{ entity_profile.about_html }}
      <a href="{{ entity_profile.website_url }}" target="_blank"> Visit</a>
      <img src="{{ entity_profile.profile_photo.url }}"/>
    </div>
  {% endif %}
{% endblock %}
=======
  <h1 class="my-4">{{ taxonomy.name }}</h1>
{% endblock %}

{% block breadcrumbs %}
  <nav aria-label="breadcrumb">
    <ol class="breadcrumb">
      <li class="breadcrumb-item">
        <a href="/taxonomy/">{% trans 'Taxonomies' %}</a>
      </li>
      {% for ancestor in ancestors %}
        <li class="breadcrumb-item">
          <a href="{% build_taxonomy_url ancestor %}">
            {{ ancestor }}
          </a>
        </li>
      {% endfor %}
    </ol>
  </nav>
{% endblock %}

{% if taxonomy_tree|length > 0 %}
  {% block mobile-taxonomy-list %}
    <div class="mb-2">{% include "peachjam/_taxonomy_tree_facet.html" %}</div>
  {% endblock %}
  {% block desktop-taxonomy-list %}
    <div class="mb-2">{% include "peachjam/_taxonomy_tree_facet.html" %}</div>
  {% endblock %}

  {% block taxonomy-json %}
    {{ taxonomy_tree|json_script:"taxonomy_tree" }}
  {% endblock %}
{% endif %}
>>>>>>> ac41b8e7
<|MERGE_RESOLUTION|>--- conflicted
+++ resolved
@@ -4,20 +4,6 @@
 {% block title %}{{ taxonomy.name }}{% endblock %}
 
 {% block page-title %}
-<<<<<<< HEAD
-  <h1 class="mt-2">{{ taxonomy.name }}</h1>
-{% endblock %}
-
-{% block entity-profile %}
-  {% if entity_profile %}
-    <div>
-      {{ entity_profile.about_html }}
-      <a href="{{ entity_profile.website_url }}" target="_blank"> Visit</a>
-      <img src="{{ entity_profile.profile_photo.url }}"/>
-    </div>
-  {% endif %}
-{% endblock %}
-=======
   <h1 class="my-4">{{ taxonomy.name }}</h1>
 {% endblock %}
 
@@ -38,6 +24,16 @@
   </nav>
 {% endblock %}
 
+{% block entity-profile %}
+  {% if entity_profile %}
+    <div>
+      {{ entity_profile.about_html }}
+      <a href="{{ entity_profile.website_url }}" target="_blank"> Visit</a>
+      <img src="{{ entity_profile.profile_photo.url }}"/>
+    </div>
+  {% endif %}
+{% endblock %}
+
 {% if taxonomy_tree|length > 0 %}
   {% block mobile-taxonomy-list %}
     <div class="mb-2">{% include "peachjam/_taxonomy_tree_facet.html" %}</div>
@@ -49,5 +45,4 @@
   {% block taxonomy-json %}
     {{ taxonomy_tree|json_script:"taxonomy_tree" }}
   {% endblock %}
-{% endif %}
->>>>>>> ac41b8e7
+{% endif %}