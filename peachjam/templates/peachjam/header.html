--- conflicted
+++ resolved
@@ -11,16 +11,11 @@
              <a class="nav-link" href="/">Home <span class="sr-only">(current)</span></a>
            </li>
            <li>
-<<<<<<< HEAD
-              <a class="nav-item nav-link active" href="{% url 'africanlii:judgment_list' %}">Judgments</a>
-=======
-              <a class="nav-item nav-link {% ifequal request.path '/decisions'%} active {% endifequal%}"
-                 href="{% url 'decision_list' %}">Decisions</a>
+              <a class="nav-item nav-link {% ifequal request.path '/judgments'%} active {% endifequal%}" href="{% url 'africanlii:judgment_list' %}">Decisions</a>
            </li>
           <li>
               <a class="nav-item nav-link {% ifequal request.path '/find-documents/'%} active {% endifequal%}"
                  href="{% url 'find_documents' %}">Find documents</a>
->>>>>>> 071950f1
            </li>
          </ul>
          <ul class="navbar-nav">
