--- conflicted
+++ resolved
@@ -10,27 +10,10 @@
   {% endblock %}
   {% block download-btn %}
     <div>
-<<<<<<< HEAD
-      {% if request.user.is_authenticated %}
-        <button id="saveDocumentButton"
-                class="btn btn-outline-primary btn-shrink-sm ms-2"
-                type="button"
-                data-bs-toggle="modal"
-                data-bs-target="#saveDocument"
-                aria-expanded="false"
-                hx-post="{% url 'save_document' %}"
-                hx-target="#saveDocument"
-                hx-include="#save_document-form">
-          {% if saved.folder %}
-            <i class="bi bi-star-fill"></i> Saved to {{ saved.folder }}
-          {% elif saved %}
-            <i class="bi bi-star-fill"></i> Saved
-          {% else %}
-=======
       {% if show_save_doc_button %}
         {% if request.user.is_authenticated %}
           <button id="saveDocumentButton"
-                  class="btn {% if saved %}btn-primary{% else %}btn-outline-primary{% endif %} btn-shrink-sm ms-2"
+                  class="btn btn-outline-primary btn-shrink-sm ms-2"
                   type="button"
                   data-bs-toggle="modal"
                   data-bs-target="#saveDocument"
@@ -38,8 +21,10 @@
                   hx-post="{% url 'save_document' %}"
                   hx-target="#saveDocument"
                   hx-include="#save_document-form">
-            {% if saved %}
-              Document saved <i class="bi bi-check-circle"></i>
+            {% if saved.folder %}
+              <i class="bi bi-star-fill"></i> Saved to {{ saved.folder }}
+            {% elif saved %}
+              <i class="bi bi-star-fill"></i> Saved
             {% else %}
               Save document
             {% endif %}
@@ -52,7 +37,6 @@
                   data-bs-toggle="modal"
                   type="button"
                   data-bs-target="#loginprompt">
->>>>>>> b56bd535
             Save document
           </button>
           <div id="loginprompt" class="modal fade">
