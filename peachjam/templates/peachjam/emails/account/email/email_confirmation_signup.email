--- conflicted
+++ resolved
@@ -2,11 +2,7 @@
 {% load i18n %}
 {% block subject %}{% blocktrans trimmed with app_name=APP_NAME %}Activate your {{ app_name }} account{% endblocktrans %}{% endblock %}
 {% block body %}
-<<<<<<< HEAD
-  <p>{% blocktrans trimmed with user=user %}Hello {{ user }},{% endblocktrans %}</p>
-=======
-  <p>Hello {{ user.get_full_name }},</p>
->>>>>>> 16af5bbf
+  <p>{% blocktrans trimmed with user=user.get_full_name %}Hello {{ user }},{% endblocktrans %}</p>
 
   <p>{% blocktrans trimmed with app_name=APP_NAME %}Click the button to confirm your email address and activate your {{ app_name }} account.{% endblocktrans %}</p>
 
