{% extends 'peachjam/layouts/main.html' %}
{% load i18n %}
{% block title %}{{ document.title }}{% endblock %}
{% block page-content %}
  {% block breadcrumbs %}
    <div class="mt-3">{% include 'peachjam/_entity_profile.html' %}</div>
  {% endblock %}
  <div class="container pb-5" data-component="DocumentList">
    {% block page-header %}
      {% block page-title %}
        <h1 class="mt-4">{% trans 'Documents' %}</h1>
      {% endblock %}
      {% block document-count %}
        {% include 'peachjam/_document_count.html' %}
      {% endblock %}
    {% endblock %}
    {% block quick-search %}
      {% include 'peachjam/_quick_search.html' %}
    {% endblock %}
    {% block nav-tabs %}{% endblock %}
<<<<<<< HEAD
    {% block page-list-facets %}
      <form method="get" id="filter-form" hx-include="#filter-form">
        <div class="d-block d-lg-none my-2">
          <button class="btn btn-primary"
                  type="button"
                  data-bs-toggle="offcanvas"
                  data-bs-target="#list-facets-offcanvas"
                  aria-controls="list-facets-offcanvas">
            {% trans 'Filters' %}
          </button>
        </div>
        <div class="row">
          <div class="col-lg-3 d-none d-lg-block">
            <div>
              {% block desktop-taxonomy-list %}{% endblock %}
            </div>
            <div class="pocketlaw-hidden">
              <ul class="list-group">
                <li class="position-relative list-group-item bg-light d-flex justify-content-between align-items-center">
                  <strong>{% trans 'Filters' %}</strong>
                </li>
                {% for facet_name, options in facet_data.items %}
                  <li class="list-group-item">
                    <div class="d-flex justify-content-between mb-2">
                      <strong>{{ facet_name }}</strong>
                      <div class="d-flex align-items-center">
                        <a href="{{ request.path }}"
                           hx-get="{{ request.path }}"
                           hx-target="#doc-table"
                           hx-push-url="true">Clear</a>
                      </div>
                    </div>
                    {% if facet_name == "alphabet" %}
                      <div>
                        <div class="letter-radiobox-container">
                          {% for option in options %}
                            <label class="letter-radiobox" for="{{ facet_name }}_{{ forloop.counter0 }}">
                              <input id="{{ facet_name }}_{{ forloop.counter0 }}"
                                     name="{{ facet_name }}"
                                     type="radio"
                                     hx-get="{{ request.path }}"
                                     hx-target="#doc-table"
                                     hx-push-url="true"
                                     hx-include="#filter-form"
                                     value="{{ option }}"/>
                              <span class="letter-radiobox__text">{{ option }}</span>
                            </label>
                          {% endfor %}
                        </div>
                      </div>
                    {% else %}
                      <div class="facets-scrollable">
                        {% for option in options %}
                          <div class="d-flex justify-content-between align-items-center">
                            <div class="form-check flex-grow-1">
                              <input id="{{ facet_name }}_{{ forloop.counter0 }}"
                                     class="form-check-input"
                                     name="{{ facet_name }}"
                                     type="checkbox"
                                     hx-get="{{ request.path }}"
                                     hx-target="#doc-table"
                                     hx-push-url="true"
                                     hx-include="#filter-form"
                                     value="{{ option }}"/>
                              <label class="form-check-label"
                                     for="{{ facet_name }}_{{ forloop.counter0 }}">{{ option }}</label>
                            </div>
                          </div>
                        {% endfor %}
                      </div>
                    {% endif %}
                  </li>
                {% endfor %}
              </ul>
            </div>
          </div>
          <div class="col-lg-9">
            <div class="position-relative">
              {% block content %}
                {% if documents %}
                  {% block filter-documents %}
                    <div class="mb-2 d-flex" hx-target="#doc-table" hx-push-url="true">
                      <div class="flex-grow-1 me-3">
                        <input id="filter-input"
                               hx-get="{{ request.path }}"
                               hx-trigger="keyup changed delay:300ms"
                               aria-label="{% trans "Filter documents" %}"
                               placeholder="{% trans "Filter documents" %}"
                               class="form-control"
                               type="text"
                               name="q"/>
                      </div>
                      <div class="me-2 d-flex align-items-center">
                        <div class="d-none d-md-block me-2 text-nowrap">{% trans "Sort by" %}:</div>
                        <select class="form-control" hx-get="{{ request.path }}" name="sort">
                          {% for opt in form.sort %}{{ opt }}{% endfor %}
                        </select>
                      </div>
                      <div>
                        <button class="btn btn-primary"
                                hx-get="{{ request.path }}"
                                type="submit"
                                value="Filter">Filter</button>
                      </div>
                    </div>
                  {% endblock %}
                  {% include 'peachjam/_document_table.html' %}
                {% else %}
                  <p>{% trans 'No documents found.' %}</p>
                {% endif %}
              {% endblock %}
            </div>
          </div>
        </div>
      </form>
      {% block taxonomy-json %}{% endblock %}
    {% endblock %}
=======
    <div class="d-block d-lg-none my-2">
      <button class="btn btn-primary"
              type="button"
              data-bs-toggle="offcanvas"
              data-bs-target="#-facets-offcanvas"
              aria-controls="list-facets-offcanvas">
        {% trans 'Filters' %}
      </button>
    </div>
    {% include "peachjam/faceted_doc_table.html" %}
    {% block taxonomy-json %}{% endblock %}
>>>>>>> 77c1872d
  </div>
{% endblock %}<|MERGE_RESOLUTION|>--- conflicted
+++ resolved
@@ -18,125 +18,6 @@
       {% include 'peachjam/_quick_search.html' %}
     {% endblock %}
     {% block nav-tabs %}{% endblock %}
-<<<<<<< HEAD
-    {% block page-list-facets %}
-      <form method="get" id="filter-form" hx-include="#filter-form">
-        <div class="d-block d-lg-none my-2">
-          <button class="btn btn-primary"
-                  type="button"
-                  data-bs-toggle="offcanvas"
-                  data-bs-target="#list-facets-offcanvas"
-                  aria-controls="list-facets-offcanvas">
-            {% trans 'Filters' %}
-          </button>
-        </div>
-        <div class="row">
-          <div class="col-lg-3 d-none d-lg-block">
-            <div>
-              {% block desktop-taxonomy-list %}{% endblock %}
-            </div>
-            <div class="pocketlaw-hidden">
-              <ul class="list-group">
-                <li class="position-relative list-group-item bg-light d-flex justify-content-between align-items-center">
-                  <strong>{% trans 'Filters' %}</strong>
-                </li>
-                {% for facet_name, options in facet_data.items %}
-                  <li class="list-group-item">
-                    <div class="d-flex justify-content-between mb-2">
-                      <strong>{{ facet_name }}</strong>
-                      <div class="d-flex align-items-center">
-                        <a href="{{ request.path }}"
-                           hx-get="{{ request.path }}"
-                           hx-target="#doc-table"
-                           hx-push-url="true">Clear</a>
-                      </div>
-                    </div>
-                    {% if facet_name == "alphabet" %}
-                      <div>
-                        <div class="letter-radiobox-container">
-                          {% for option in options %}
-                            <label class="letter-radiobox" for="{{ facet_name }}_{{ forloop.counter0 }}">
-                              <input id="{{ facet_name }}_{{ forloop.counter0 }}"
-                                     name="{{ facet_name }}"
-                                     type="radio"
-                                     hx-get="{{ request.path }}"
-                                     hx-target="#doc-table"
-                                     hx-push-url="true"
-                                     hx-include="#filter-form"
-                                     value="{{ option }}"/>
-                              <span class="letter-radiobox__text">{{ option }}</span>
-                            </label>
-                          {% endfor %}
-                        </div>
-                      </div>
-                    {% else %}
-                      <div class="facets-scrollable">
-                        {% for option in options %}
-                          <div class="d-flex justify-content-between align-items-center">
-                            <div class="form-check flex-grow-1">
-                              <input id="{{ facet_name }}_{{ forloop.counter0 }}"
-                                     class="form-check-input"
-                                     name="{{ facet_name }}"
-                                     type="checkbox"
-                                     hx-get="{{ request.path }}"
-                                     hx-target="#doc-table"
-                                     hx-push-url="true"
-                                     hx-include="#filter-form"
-                                     value="{{ option }}"/>
-                              <label class="form-check-label"
-                                     for="{{ facet_name }}_{{ forloop.counter0 }}">{{ option }}</label>
-                            </div>
-                          </div>
-                        {% endfor %}
-                      </div>
-                    {% endif %}
-                  </li>
-                {% endfor %}
-              </ul>
-            </div>
-          </div>
-          <div class="col-lg-9">
-            <div class="position-relative">
-              {% block content %}
-                {% if documents %}
-                  {% block filter-documents %}
-                    <div class="mb-2 d-flex" hx-target="#doc-table" hx-push-url="true">
-                      <div class="flex-grow-1 me-3">
-                        <input id="filter-input"
-                               hx-get="{{ request.path }}"
-                               hx-trigger="keyup changed delay:300ms"
-                               aria-label="{% trans "Filter documents" %}"
-                               placeholder="{% trans "Filter documents" %}"
-                               class="form-control"
-                               type="text"
-                               name="q"/>
-                      </div>
-                      <div class="me-2 d-flex align-items-center">
-                        <div class="d-none d-md-block me-2 text-nowrap">{% trans "Sort by" %}:</div>
-                        <select class="form-control" hx-get="{{ request.path }}" name="sort">
-                          {% for opt in form.sort %}{{ opt }}{% endfor %}
-                        </select>
-                      </div>
-                      <div>
-                        <button class="btn btn-primary"
-                                hx-get="{{ request.path }}"
-                                type="submit"
-                                value="Filter">Filter</button>
-                      </div>
-                    </div>
-                  {% endblock %}
-                  {% include 'peachjam/_document_table.html' %}
-                {% else %}
-                  <p>{% trans 'No documents found.' %}</p>
-                {% endif %}
-              {% endblock %}
-            </div>
-          </div>
-        </div>
-      </form>
-      {% block taxonomy-json %}{% endblock %}
-    {% endblock %}
-=======
     <div class="d-block d-lg-none my-2">
       <button class="btn btn-primary"
               type="button"
@@ -148,6 +29,5 @@
     </div>
     {% include "peachjam/faceted_doc_table.html" %}
     {% block taxonomy-json %}{% endblock %}
->>>>>>> 77c1872d
   </div>
 {% endblock %}