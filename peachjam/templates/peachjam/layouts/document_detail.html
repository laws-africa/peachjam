--- conflicted
+++ resolved
@@ -4,114 +4,6 @@
 {% block title %}{{ document.title }}{% endblock %}
 
 {% block page-content %}
-<<<<<<< HEAD
-  <main class="container-fluid py-5">
-    {% block breadcrumbs %}
-    {% endblock %}
-
-    {% block document-title %}
-      <h1 class="heading-underlined mb-4">{{ document.title }}</h1>
-    {% endblock %}
-
-    {% if perms.peachjam.change_coredocument %}
-      <a href="{{ document|admin_url:'change' }}">Edit</a>
-    {% endif %}
-
-    {% if perms.peachjam.add_relationship %}
-      {{ predicates_json|json_script:"predicates" }}
-    {% endif %}
-
-    {{ provision_relationships|json_script:"provision-relationships" }}
-
-    <div class="mb-5">
-      <div class="card">
-        <div class="card-body">
-          {% block document-metadata %}
-            <div class="row">
-              <div class="col-md-6">
-                {% block document-metadata-content %}
-                  <dl class="row document-metadata-list">
-
-                    {% block document-metadata-content-jurisdiction %}
-                      {% if document.jurisdiction %}
-                        <dt class="col-4">{% trans 'Jurisdiction' %}</dt>
-                        <dd class="col-8 text-muted">{{ document.jurisdiction }} {% if document.locality %} · {{ document.locality }}</dd>{% endif %}
-                      {% endif %}
-                    {% endblock %}
-
-                    {% block document-metadata-content-author %}
-                      {% if document.author %}
-                        <dt class="col-4">{% trans 'Author' %}</dt>
-                        <dd class="col-8 text-muted">{{ document.author }}</dd>
-                      {% endif %}
-                    {% endblock %}
-
-                    {% block document-metadata-content-date %}
-                      <dt class="col-4">{% trans 'Date' %}</dt>
-                      {% if date_versions %}
-                        <dd class="col-8">
-                          <div class="dropdown">
-                            <a class="btn btn-outline-secondary btn-sm dropdown-toggle" href="#" role="button" id="dropdownMenuLink" data-bs-toggle="dropdown" aria-expanded="false">
-                              {{ document.date }}
-                            </a>
-                            <ul class="dropdown-menu" aria-labelledby="dropdownMenuButton1">
-                              {% for version in date_versions %}
-                                <li><a class="dropdown-item" href="{{ version.get_absolute_url }}">{{ version.date }}</a></li>
-                              {% endfor %}
-                            </ul>
-                          </div>
-                        </dd>
-                      {% else %}
-                        <dd class="col-8 text-muted">{{ document.date }}</dd>
-                      {% endif %}
-                    {% endblock %}
-
-                    {% block document-metadata-content-language %}
-                      <dt class="col-4">{% translate 'Language' %}</dt>
-                      {% if language_versions %}
-                        <dd class="col-8">
-                          <div class="dropdown">
-                            <a class="btn btn-outline-secondary btn-sm dropdown-toggle" href="#" role="button" id="dropdownMenuLink" data-bs-toggle="dropdown" aria-expanded="false">
-                              {{ document.language }}
-                            </a>
-                            <ul class="dropdown-menu" aria-labelledby="dropdownMenuButton1">
-                              {% for version in language_versions %}
-                                <li><a class="dropdown-item" href="{{ version.get_absolute_url }}">{{ version.language }}</a></li>
-                              {% endfor %}
-                            </ul>
-                          </div>
-                        </dd>
-                      {% else %}
-                        <dd class="col-8 text-muted">{{ document.language }} </dd>
-                      {% endif %}
-                    {% endblock %}
-                  </dl>
-                {% endblock %}
-
-                {% if document.source_file %}
-                  <div>
-                    <a
-                      class="card-link" href="{% url 'document_source' document.expression_frbr_uri|strip_first_character %}"
-                    >{% trans "Download" %} {{ document.source_file.filename_extension|upper }}</a>
-                    ({{ document.source_file.size|filesizeformat }})
-                  </div>
-                {% endif %}
-              </div>
-
-              <div class="col-md-6">
-                {% block document-relationships-content %}
-                  {% if document.relationships_as_subject or document.relationships_as_object %}
-                    <h5>{% translate 'Related documents' %}</h5>
-
-                    <ul class="list-unstyled">
-                      {% for rel in document.relationships_as_subject %}
-                        {% if rel.object_document %}
-                          <li>
-                            {% translate rel.predicate.verb as verb %}
-                            {{ verb|capfirst }}
-                            <a href="{% url 'document_detail' frbr_uri=rel.object_document.expression_frbr_uri|strip_first_character %}">{{ rel.object_document.title }}</a>
-                          </li>
-=======
   <main class="pb-5">
     <div class="container">
       {% block breadcrumbs %}
@@ -134,7 +26,6 @@
                         {% if document.jurisdiction %}
                           <dt class="col-4">{% trans 'Jurisdiction' %}</dt>
                           <dd class="col-8 text-muted">{{ document.jurisdiction }} {% if document.locality %} · {{ document.locality }}</dd>{% endif %}
->>>>>>> 939ce0f4
                         {% endif %}
                       {% endblock %}
 
@@ -189,7 +80,10 @@
 
                   {% if document.source_file %}
                     <div>
-                      <a class="card-link" href="{% url 'document_source' document.expression_frbr_uri|strip_first_character %}">Download document</a> ({{ document.source_file.file.size|filesizeformat }})
+                      <a
+                        class="card-link" href="{% url 'document_source' document.expression_frbr_uri|strip_first_character %}"
+                      >{% trans "Download" %} {{ document.source_file.filename_extension|upper }}</a>
+                      ({{ document.source_file.size|filesizeformat }})
                     </div>
                   {% endif %}
                 </div>
