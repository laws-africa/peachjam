"""peachjam URL Configuration

The `urlpatterns` list routes URLs to views. For more information please see:
    https://docs.djangoproject.com/en/3.2/topics/http/urls/
Examples:
Function views
    1. Add an import:  from my_app import views
    2. Add a URL to urlpatterns:  path('', views.home, name='home')
Class-based views
    1. Add an import:  from other_app.views import Home
    2. Add a URL to urlpatterns:  path('', Home.as_view(), name='home')
Including another URLconf
    1. Import the include() function: from django.urls import include, path
    2. Add a URL to urlpatterns:  path('blog/', include('blog.urls'))
"""
from django.conf import settings
from django.conf.urls.static import static
from django.contrib import admin
from django.contrib.auth import views
from django.urls import include, path, re_path
from django.views.decorators.cache import cache_page

from peachjam.feeds import (
    ArticleAtomSiteNewsFeed,
    CoreDocumentAtomSiteNewsFeed,
    GenericDocumentAtomSiteNewsFeed,
    JudgmentAtomSiteNewsFeed,
    LegalInstrumentAtomSiteNewsFeed,
    LegislationAtomSiteNewsFeed,
)
from peachjam.views import (
    AboutPageView,
    ArticleDetailView,
    ArticleListView,
    ArticleTopicListView,
    AuthorDetailView,
    BookListView,
    CourtDetailView,
    CourtYearView,
    DocumentDetailViewResolver,
    DocumentMediaView,
    DocumentSourcePDFView,
    DocumentSourceView,
    FirstLevelTaxonomyDetailView,
    GazetteListView,
    GazetteYearView,
    GenericDocumentListView,
    HomePageView,
    JournalListView,
    JudgmentListView,
    LegalInstrumentListView,
    LegislationListView,
    PlaceDetailView,
<<<<<<< HEAD
    RobotsView,
=======
    PocketLawResources,
>>>>>>> edf422ca
    TaxonomyDetailView,
    TermsOfUsePageView,
    TopLevelTaxonomyListView,
    UserProfileDetailView,
)

urlpatterns = [
    path("", HomePageView.as_view(), name="home_page"),
    path("terms-of-use/", TermsOfUsePageView.as_view(), name="terms_of_use"),
    path(
        "about/",
        AboutPageView.as_view(),
        name="about",
    ),
    # listing views
    path(
        "authors/<int:pk>/",
        AuthorDetailView.as_view(),
        name="author",
    ),
    path("judgments/", JudgmentListView.as_view(), name="judgment_list"),
    path(
        "judgments/<str:code>/",
        CourtDetailView.as_view(),
        name="court",
    ),
    path(
        "judgments/<str:code>/<int:year>/",
        CourtYearView.as_view(),
        name="court_year",
    ),
    path("place/<str:code>", PlaceDetailView.as_view(), name="place"),
    path("legislation/", LegislationListView.as_view(), name="legislation_list"),
    path(
        "legal_instruments/",
        LegalInstrumentListView.as_view(),
        name="legal_instrument_list",
    ),
    path("gazettes", GazetteListView.as_view(), name="gazettes"),
    path("gazettes/<int:year>", GazetteYearView.as_view(), name="gazettes_by_year"),
    path(
        "generic_documents/",
        GenericDocumentListView.as_view(),
        name="generic_document_list",
    ),
    path("books/", BookListView.as_view(), name="book_list"),
    path("journals/", JournalListView.as_view(), name="journal_list"),
    path(
        "taxonomy/", TopLevelTaxonomyListView.as_view(), name="top_level_taxonomy_list"
    ),
    path(
        "taxonomy/<slug:topic>",
        FirstLevelTaxonomyDetailView.as_view(),
        name="first_level_taxonomy_list",
    ),
    path(
        "taxonomy/<slug:first_level_topic>/<path:topics>",
        TaxonomyDetailView.as_view(),
        name="taxonomy_detail",
    ),
    # document detail views
    re_path(
        r"^(?P<frbr_uri>akn/.*)/source$",
        cache_page(60 * 60 * 24)(DocumentSourceView.as_view()),
        name="document_source",
    ),
    re_path(
        r"^(?P<frbr_uri>akn/.*)/source.pdf$",
        cache_page(60 * 60 * 24)(DocumentSourcePDFView.as_view()),
        name="document_source_pdf",
    ),
    re_path(
        r"^(?P<frbr_uri>akn/.*)/media/(?P<filename>.+)$",
        cache_page(60 * 60 * 24)(DocumentMediaView.as_view()),
        name="document_media",
    ),
    re_path(
        r"^(?P<frbr_uri>akn/?.*)$",
        DocumentDetailViewResolver.as_view(),
        name="document_detail",
    ),
    # feeds
    path("feeds/judgments.xml", JudgmentAtomSiteNewsFeed(), name="judgment_feed"),
    path(
        "feeds/generic_documents.xml",
        GenericDocumentAtomSiteNewsFeed(),
        name="generic_document_feed",
    ),
    path(
        "feeds/legal_instruments.xml",
        LegalInstrumentAtomSiteNewsFeed(),
        name="legal_instrument_feed",
    ),
    path(
        "feeds/legislation.xml", LegislationAtomSiteNewsFeed(), name="legislation_feed"
    ),
    path("feeds/all.xml", CoreDocumentAtomSiteNewsFeed(), name="atom_feed"),
    path("feeds/articles.xml", ArticleAtomSiteNewsFeed(), name="article_feed"),
    # separate apps
    path("search/", include(("peachjam_search.urls", "search"), namespace="search")),
    path(
        "admin/login/",
        views.LoginView.as_view(template_name="admin/login.html"),
        name="login",
    ),
    path("admin/", admin.site.urls),
    path("accounts/", include("allauth.urls")),
    path("api/", include("peachjam_api.urls")),
    path("i18n/", include("django.conf.urls.i18n")),
    path("articles/", ArticleListView.as_view(), name="article_list"),
    path(
        "articles/<slug:topic>",
        ArticleTopicListView.as_view(),
        name="article_topic_list",
    ),
    path(
        "articles/<str:date>/<str:author>/<slug:slug>",
        ArticleDetailView.as_view(),
        name="article_detail",
    ),
    path("users/<username>", UserProfileDetailView.as_view(), name="user_profile"),
    path(
        "robots.txt",
        RobotsView.as_view(
            template_name="peachjam/robots.txt", content_type="text/plain"
        ),
    ),
    path(
        "pocketlaw-resources", PocketLawResources.as_view(), name="pocketlaw_resources"
    ),
]

if settings.DEBUG:
    import debug_toolbar

    urlpatterns = (
        [
            path("__debug__/", include(debug_toolbar.urls)),
        ]
        + urlpatterns
        + static(settings.MEDIA_URL, document_root=settings.MEDIA_ROOT)
    )<|MERGE_RESOLUTION|>--- conflicted
+++ resolved
@@ -51,11 +51,8 @@
     LegalInstrumentListView,
     LegislationListView,
     PlaceDetailView,
-<<<<<<< HEAD
+    PocketLawResources,
     RobotsView,
-=======
-    PocketLawResources,
->>>>>>> edf422ca
     TaxonomyDetailView,
     TermsOfUsePageView,
     TopLevelTaxonomyListView,
