"""peachjam URL Configuration

The `urlpatterns` list routes URLs to views. For more information please see:
    https://docs.djangoproject.com/en/3.2/topics/http/urls/
Examples:
Function views
    1. Add an import:  from my_app import views
    2. Add a URL to urlpatterns:  path('', views.home, name='home')
Class-based views
    1. Add an import:  from other_app.views import Home
    2. Add a URL to urlpatterns:  path('', Home.as_view(), name='home')
Including another URLconf
    1. Import the include() function: from django.urls import include, path
    2. Add a URL to urlpatterns:  path('blog/', include('blog.urls'))
"""
from django.conf import settings
from django.conf.urls.static import static
from django.contrib import admin
from django.urls import include, path, re_path, register_converter
from django.views.decorators.cache import cache_page

from peachjam.feeds import (
    ArticleAtomSiteNewsFeed,
    CoreDocumentAtomSiteNewsFeed,
    GenericDocumentAtomSiteNewsFeed,
    JudgmentAtomSiteNewsFeed,
    LegislationAtomSiteNewsFeed,
)
from peachjam.helpers import ISODateConverter
from peachjam.views import (
    AboutPageView,
<<<<<<< HEAD
    ArticleAttachmentDetailView,
=======
    ArticleAuthorDetailView,
    ArticleAuthorYearDetailView,
>>>>>>> e867d6f7
    ArticleDetailView,
    ArticleListView,
    ArticleTopicView,
    ArticleTopicYearView,
    ArticleYearView,
    AuthorDetailView,
    BookListView,
    CauseListCourtClassMonthView,
    CauseListCourtClassView,
    CauseListCourtClassYearView,
    CauseListCourtDetailView,
    CauseListCourtMonthView,
    CauseListCourtRegistryDetailView,
    CauseListCourtRegistryMonthView,
    CauseListCourtRegistryYearView,
    CauseListCourtYearView,
    CauseListListView,
    ComparePortionsView,
    CourtClassDetailView,
    CourtClassMonthView,
    CourtClassYearView,
    CourtDetailView,
    CourtMonthView,
    CourtRegistryDetailView,
    CourtRegistryMonthView,
    CourtRegistryYearView,
    CourtYearView,
    DocumentCitationsView,
    DocumentDetailViewResolver,
    DocumentListView,
    DocumentMediaView,
    DocumentNatureListView,
    DocumentPopupView,
    DocumentProblemView,
    DocumentPublicationView,
    DocumentSourcePDFView,
    DocumentSourceView,
    EditAccountView,
    FolderCreateView,
    FolderDeleteView,
    FolderListView,
    FolderUpdateView,
    GazetteListView,
    GazetteYearView,
    HomePageView,
    JournalListView,
    JudgmentListView,
    JudgmentWorksAutocomplete,
    LegislationListView,
    PeachjamAdminLoginView,
    PlaceDetailView,
    PocketLawResources,
    RobotsView,
    SavedDocumentButtonView,
    SavedDocumentCreateView,
    SavedDocumentDeleteView,
    SavedDocumentUpdateView,
    TaxonomyDetailView,
    TaxonomyFirstLevelView,
    TaxonomyListView,
    TermsOfUsePageView,
    WorkAutocomplete,
)
from peachjam.views.comments import comment_form_view
from peachjam.views.generic_views import CSRFTokenView
from peachjam.views.metabase_stats import MetabaseStatsView

register_converter(ISODateConverter, "isodate")


# cache duration for most cached pages
CACHE_DURATION = 60 * 60 * 24

urlpatterns = [
    path("", HomePageView.as_view(), name="home_page"),
    path("_token", CSRFTokenView.as_view(), name="csrf_token"),
    path("terms-of-use/", TermsOfUsePageView.as_view(), name="terms_of_use"),
    path(
        "about/",
        AboutPageView.as_view(),
        name="about",
    ),
    # listing views
    path(
        "authors/<slug:code>/",
        AuthorDetailView.as_view(),
        name="author",
    ),
    path("judgments/", JudgmentListView.as_view(), name="judgment_list"),
    path(
        "judgments/court-class/<str:court_class>/",
        CourtClassDetailView.as_view(),
        name="court_class",
    ),
    path(
        "judgments/court-class/<str:court_class>/<int:year>/",
        CourtClassYearView.as_view(),
        name="court_class_year",
    ),
    path(
        "judgments/court-class/<str:court_class>/<int:year>/<int:month>/",
        CourtClassMonthView.as_view(),
        name="court_class_month",
    ),
    path(
        "judgments/<str:code>/",
        CourtDetailView.as_view(),
        name="court",
    ),
    path(
        "judgments/<str:code>/<int:year>/",
        CourtYearView.as_view(),
        name="court_year",
    ),
    path(
        "judgments/<str:code>/<int:year>/<int:month>/",
        CourtMonthView.as_view(),
        name="court_month",
    ),
    path(
        "judgments/<str:code>/<str:registry_code>/",
        CourtRegistryDetailView.as_view(),
        name="court_registry",
    ),
    path(
        "judgments/<str:code>/<str:registry_code>/<int:year>/",
        CourtRegistryYearView.as_view(),
        name="court_registry_year",
    ),
    path(
        "judgments/<str:code>/<str:registry_code>/<int:year>/<int:month>/",
        CourtRegistryMonthView.as_view(),
        name="court_registry_month",
    ),
    path("causelists/", CauseListListView.as_view(), name="causelist_list"),
    path(
        "causelists/<str:code>/",
        CauseListCourtDetailView.as_view(),
        name="causelist_court",
    ),
    path(
        "causelists/court-class/<str:court_class>/",
        CauseListCourtClassView.as_view(),
        name="causelist_court_class",
    ),
    path(
        "causelists/court-class/<str:court_class>/<int:year>/",
        CauseListCourtClassYearView.as_view(),
        name="causelist_court_class_year",
    ),
    path(
        "causelists/court-class/<str:court_class>/<int:year>/<int:month>/",
        CauseListCourtClassMonthView.as_view(),
        name="causelist_court_class_month",
    ),
    path(
        "causelists/<str:code>/<int:year>/",
        CauseListCourtYearView.as_view(),
        name="causelist_court_year",
    ),
    path(
        "causelists/<str:code>/<int:year>/<int:month>/",
        CauseListCourtMonthView.as_view(),
        name="causelist_court_month",
    ),
    path(
        "causelists/<str:code>/<str:registry_code>/",
        CauseListCourtRegistryDetailView.as_view(),
        name="causelist_court_registry",
    ),
    path(
        "causelists/<str:code>/<str:registry_code>/<int:year>/",
        CauseListCourtRegistryYearView.as_view(),
        name="causelist_court_registry_year",
    ),
    path(
        "causelists/<str:code>/<str:registry_code>/<int:year>/<int:month>/",
        CauseListCourtRegistryMonthView.as_view(),
        name="causelist_court_registry_month",
    ),
    path("place/<str:code>", PlaceDetailView.as_view(), name="place"),
    path("legislation/", LegislationListView.as_view(), name="legislation_list"),
    path("gazettes", GazetteListView.as_view(), name="gazettes"),
    path(
        "gazettes/<str:code>/", GazetteListView.as_view(), name="gazettes_by_locality"
    ),
    path("gazettes/<int:year>", GazetteYearView.as_view(), name="gazettes_by_year"),
    path(
        "gazettes/<str:code>/<int:year>",
        GazetteYearView.as_view(),
        name="gazettes_by_year",
    ),
    path(
        "doc/",
        DocumentListView.as_view(),
        name="generic_document_list",
    ),
    path("books/", BookListView.as_view(), name="book_list"),
    path("journals/", JournalListView.as_view(), name="journal_list"),
    path("taxonomy/", TaxonomyListView.as_view(), name="top_level_taxonomy_list"),
    path(
        "taxonomy/<slug:topic>",
        TaxonomyFirstLevelView.as_view(),
        name="first_level_taxonomy_list",
    ),
    path(
        "taxonomy/<slug:topic>/<slug:child>",
        TaxonomyDetailView.as_view(),
        name="taxonomy_detail",
    ),
    # document detail views
    re_path(
        r"^(?P<frbr_uri>akn/.*)/source$",
        cache_page(CACHE_DURATION)(DocumentSourceView.as_view()),
        name="document_source",
    ),
    re_path(
        r"^(?P<frbr_uri>akn/.*)/publication$",
        cache_page(CACHE_DURATION)(DocumentPublicationView.as_view()),
        name="document_publication",
    ),
    re_path(
        r"^(?P<frbr_uri>akn/.*)/source.pdf$",
        cache_page(CACHE_DURATION)(DocumentSourcePDFView.as_view()),
        name="document_source_pdf",
    ),
    re_path(
        r"^(?P<frbr_uri>akn/.*)/media/(?P<filename>.+)$",
        cache_page(CACHE_DURATION)(DocumentMediaView.as_view()),
        name="document_media",
    ),
    re_path(
        r"^(?P<frbr_uri>akn/.*)/citations$",
        cache_page(CACHE_DURATION)(DocumentCitationsView.as_view()),
        name="document_citations",
    ),
    re_path(
        r"^(?P<frbr_uri>akn/?.*)$",
        DocumentDetailViewResolver.as_view(),
        name="document_detail",
    ),
    # feeds
    path("feeds/judgments.xml", JudgmentAtomSiteNewsFeed(), name="judgment_feed"),
    path(
        "feeds/generic_documents.xml",
        GenericDocumentAtomSiteNewsFeed(),
        name="generic_document_feed",
    ),
    path(
        "feeds/legislation.xml", LegislationAtomSiteNewsFeed(), name="legislation_feed"
    ),
    path("feeds/all.xml", CoreDocumentAtomSiteNewsFeed(), name="atom_feed"),
    path("feeds/articles.xml", ArticleAtomSiteNewsFeed(), name="article_feed"),
    # separate apps
    path("search/", include(("peachjam_search.urls", "search"), namespace="search")),
    path(
        "admin/login/",
        PeachjamAdminLoginView.as_view(),
        name="login",
    ),
    # autocomplete for admin area
    path(
        "admin/autocomplete/works",
        WorkAutocomplete.as_view(),
        name="autocomplete-works",
    ),
    path(
        "admin/autocomplete/judgments",
        JudgmentWorksAutocomplete.as_view(),
        name="autocomplete-judgment-works",
    ),
    path("admin/", admin.site.urls),
    path("accounts/", include("allauth.urls")),
    path("accounts/profile/", EditAccountView.as_view(), name="edit_account"),
    path("api/", include("peachjam_api.urls")),
    path("i18n/", include("django.conf.urls.i18n")),
    path(
<<<<<<< HEAD
        "articles/<slug:topic>",
        ArticleTopicListView.as_view(),
        name="article_topic_list",
    ),
    path(
        "articles/<isodate:date>/<str:author>/<slug:slug>",
        ArticleDetailView.as_view(),
        name="article_detail",
    ),
    path(
        "articles/<isodate:date>/<str:author>/<slug:slug>/attachment/<int:pk>/<str:filename>",
        ArticleAttachmentDetailView.as_view(),
        name="article_attachment",
    ),
    path(
        "articles/<int:year>/",
        ArticleYearArchiveView.as_view(),
        name="article_year_archive",
=======
        "articles/",
        include(
            [
                path("", ArticleListView.as_view(), name="article_list"),
                path(
                    "authors/<username>",
                    ArticleAuthorDetailView.as_view(),
                    name="article_author",
                ),
                path(
                    "authors/<username>/<int:year>",
                    ArticleAuthorYearDetailView.as_view(),
                    name="article_author_year",
                ),
                path(
                    "<int:year>",
                    ArticleYearView.as_view(),
                    name="article_year_archive",
                ),
                path(
                    "<slug:topic>",
                    ArticleTopicView.as_view(),
                    name="article_topic",
                ),
                path(
                    "<slug:topic>/<int:year>",
                    ArticleTopicYearView.as_view(),
                    name="article_topic_year",
                ),
                path(
                    "<isodate:date>/<str:author>/<slug:slug>",
                    ArticleDetailView.as_view(),
                    name="article_detail",
                ),
            ]
        ),
>>>>>>> e867d6f7
    ),
    path(
        "robots.txt",
        RobotsView.as_view(
            template_name="peachjam/robots.txt", content_type="text/plain"
        ),
    ),
    path(
        "pocketlaw-resources", PocketLawResources.as_view(), name="pocketlaw_resources"
    ),
    re_path(
        r"^doc/(?P<nature>[\w-]+)$",
        DocumentNatureListView.as_view(),
        name="document_nature_list",
    ),
    # law-widget support services
    path(
        "p/<str:partner>/e/popup/<path:frbr_uri>",
        cache_page(CACHE_DURATION)(DocumentPopupView.as_view()),
    ),
    path("stats", MetabaseStatsView.as_view(), name="metabase_stats"),
    path(
        "document-problem/",
        DocumentProblemView.as_view(),
        name="document_problem",
    ),
    # Saved Documents
    path(
        "saved-documents/button/<int:doc_id>",
        SavedDocumentButtonView.as_view(),
        name="saved_document_button",
    ),
    path(
        "saved-documents/create",
        SavedDocumentCreateView.as_view(),
        name="saved_document_create",
    ),
    path(
        "saved-documents/<int:pk>/update",
        SavedDocumentUpdateView.as_view(),
        name="saved_document_update",
    ),
    path(
        "saved-documents/<int:pk>/delete",
        SavedDocumentDeleteView.as_view(),
        name="saved_document_delete",
    ),
    path(
        "saved-documents/folders/",
        FolderListView.as_view(),
        name="folder_list",
    ),
    path(
        "saved-documents/folders/create",
        FolderCreateView.as_view(),
        name="folder_create",
    ),
    path(
        "saved-documents/folders/<int:pk>/update",
        FolderUpdateView.as_view(),
        name="folder_update",
    ),
    path(
        "saved-documents/folders/<int:pk>/delete",
        FolderDeleteView.as_view(),
        name="folder_delete",
    ),
    path(
        "compare",
        ComparePortionsView.as_view(),
        name="compare_portions",
    ),
    # django-markdown-editor
    path("martor/", include("martor.urls")),
    path(
        "comments/",
        include(
            [
                path("", include("django_comments.urls")),
                path(
                    "form/<str:app_label>/<str:model_name>/<slug:pk>",
                    comment_form_view,
                    name="comment_form",
                ),
            ]
        ),
    ),
]

if settings.DEBUG:
    import debug_toolbar

    urlpatterns = (
        [
            path("__debug__/", include(debug_toolbar.urls)),
        ]
        + urlpatterns
        + static(settings.MEDIA_URL, document_root=settings.MEDIA_ROOT)
    )<|MERGE_RESOLUTION|>--- conflicted
+++ resolved
@@ -29,12 +29,9 @@
 from peachjam.helpers import ISODateConverter
 from peachjam.views import (
     AboutPageView,
-<<<<<<< HEAD
     ArticleAttachmentDetailView,
-=======
     ArticleAuthorDetailView,
     ArticleAuthorYearDetailView,
->>>>>>> e867d6f7
     ArticleDetailView,
     ArticleListView,
     ArticleTopicView,
@@ -312,26 +309,6 @@
     path("api/", include("peachjam_api.urls")),
     path("i18n/", include("django.conf.urls.i18n")),
     path(
-<<<<<<< HEAD
-        "articles/<slug:topic>",
-        ArticleTopicListView.as_view(),
-        name="article_topic_list",
-    ),
-    path(
-        "articles/<isodate:date>/<str:author>/<slug:slug>",
-        ArticleDetailView.as_view(),
-        name="article_detail",
-    ),
-    path(
-        "articles/<isodate:date>/<str:author>/<slug:slug>/attachment/<int:pk>/<str:filename>",
-        ArticleAttachmentDetailView.as_view(),
-        name="article_attachment",
-    ),
-    path(
-        "articles/<int:year>/",
-        ArticleYearArchiveView.as_view(),
-        name="article_year_archive",
-=======
         "articles/",
         include(
             [
@@ -366,9 +343,13 @@
                     ArticleDetailView.as_view(),
                     name="article_detail",
                 ),
+                path(
+                    "<isodate:date>/<str:author>/<slug:slug>/attachment/<int:pk>/<str:filename>",
+                    ArticleAttachmentDetailView.as_view(),
+                    name="article_attachment",
+                ),
             ]
         ),
->>>>>>> e867d6f7
     ),
     path(
         "robots.txt",
