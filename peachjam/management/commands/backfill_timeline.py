from datetime import datetime, timedelta

from django.contrib.auth import get_user_model
from django.core.management.base import BaseCommand
from django.db import transaction
from django.db.models.functions import TruncDate

from peachjam.models import CoreDocument, TimelineEvent

User = get_user_model()


class Command(BaseCommand):
    help = "Backfill timeline events for users"

    def handle(self, *args, **kwargs):
        users = User.objects.filter(following__isnull=False).distinct()
        total_users = users.count()
        ten_days_ago = datetime.now() - timedelta(days=10)
        self.stdout.write(f"Found {total_users} users with follows")

        for user in users:
            self.stdout.write(f"Processing user {user.username}...")
            with transaction.atomic():

                TimelineEvent.objects.filter(user_following__user=user).delete()
                for follow in user.following.all():
                    self.stdout.write(
                        f"Processing follow for {follow.followed_object}..."
                    )

                    # Get the documents followed by this user
                    docs = (
                        follow.get_documents_queryset()
                        .filter(created_at__date__gte=ten_days_ago)
                        .annotate(day=TruncDate("created_at"))
                        .order_by("day")
                    )
                    docs_by_day = {}
                    for doc in docs:
                        docs_by_day.setdefault(doc.day, []).append(doc)

                    for day, documents in docs_by_day.items():
                        # Check if an event already exists for this day
                        self.stdout.write(f"Checking for existing event on {day}...")
<<<<<<< HEAD
                        event = TimelineEvent.objects.filter(
                            user_following=follow,
                            event_type=follow.get_event_type(),
                            created_at__date=day,
                            email_alert_sent_at__isnull=True,
                        ).first()
=======
>>>>>>> 8453bdaa

                        documents = CoreDocument.objects.filter(
                            pk__in=[doc.pk for doc in documents]
                        )
                        event = follow.create_timeline_event(documents)
                        if not event:
                            self.stdout.write(
<<<<<<< HEAD
                                f"Creating new timeline event for {follow.followed_object} on {day}"
                            )
                            event = TimelineEvent.objects.create(
                                user_following=follow,
                                event_type=follow.get_event_type(),
=======
                                f"No event created for {follow.followed_object} on {day}"
>>>>>>> 8453bdaa
                            )
                            continue
                        event.created_at = day
                        event.email_alert_sent_at = day
                        event.save()
                self.stdout.write(f"Updated timeline for user {user.username}")
            self.stdout.write(
                self.style.SUCCESS("Successfully backfilled timelines for all users")
            )<|MERGE_RESOLUTION|>--- conflicted
+++ resolved
@@ -43,15 +43,6 @@
                     for day, documents in docs_by_day.items():
                         # Check if an event already exists for this day
                         self.stdout.write(f"Checking for existing event on {day}...")
-<<<<<<< HEAD
-                        event = TimelineEvent.objects.filter(
-                            user_following=follow,
-                            event_type=follow.get_event_type(),
-                            created_at__date=day,
-                            email_alert_sent_at__isnull=True,
-                        ).first()
-=======
->>>>>>> 8453bdaa
 
                         documents = CoreDocument.objects.filter(
                             pk__in=[doc.pk for doc in documents]
@@ -59,15 +50,7 @@
                         event = follow.create_timeline_event(documents)
                         if not event:
                             self.stdout.write(
-<<<<<<< HEAD
-                                f"Creating new timeline event for {follow.followed_object} on {day}"
-                            )
-                            event = TimelineEvent.objects.create(
-                                user_following=follow,
-                                event_type=follow.get_event_type(),
-=======
                                 f"No event created for {follow.followed_object} on {day}"
->>>>>>> 8453bdaa
                             )
                             continue
                         event.created_at = day
