import copy
from datetime import date

from ckeditor.widgets import CKEditorWidget
from django import forms
from django.conf import settings
from django.contrib import admin
from django.contrib.contenttypes.admin import GenericStackedInline
from django.http.response import FileResponse
from django.shortcuts import get_object_or_404
from django.urls import path, reverse
from django.utils.dateparse import parse_date
from django.utils.dates import MONTHS
from django.utils.html import format_html
from django.utils.translation import gettext_lazy as __
from import_export.admin import ImportMixin
from treebeard.admin import TreeAdmin
from treebeard.forms import movenodeform_factory

from peachjam.forms import IngestorForm, NewDocumentFormMixin, SourceFileForm
from peachjam.models import (
    AlternativeName,
    Article,
    AttachedFileNature,
    AttachedFiles,
    Author,
    CaseNumber,
    CitationLink,
    Court,
    CourtClass,
    DocumentNature,
    DocumentTopic,
<<<<<<< HEAD
    EntityProfile,
=======
    Gazette,
>>>>>>> 17387600
    GenericDocument,
    Image,
    Ingestor,
    IngestorSetting,
    Judge,
    Judgment,
    LegalInstrument,
    Legislation,
    Locality,
    MatterType,
    PeachJamSettings,
    Predicate,
    Relationship,
    SourceFile,
    Taxonomy,
    UserProfile,
    Work,
    pj_settings,
)
from peachjam.resources import GenericDocumentResource, JudgmentResource


class EntityProfileInline(GenericStackedInline):
    model = EntityProfile
    extra = 0


class PeachJamSettingsAdmin(admin.ModelAdmin):
    filter_horizontal = (
        "document_languages",
        "document_jurisdictions",
    )


class SourceFileFilter(admin.SimpleListFilter):
    title = "by document type"
    parameter_name = "doc_type"

    def lookups(self, request, model_admin):
        return (
            ("generic", "Generic"),
            ("judgment", "Judgment"),
            ("legislation", "Legislation"),
            ("legal_instrument", "Legal Instrument"),
        )

    def queryset(self, request, queryset):
        if self.value() == "generic":
            return queryset.filter(document__doc_type="generic_document")
        elif self.value() == "judgment":
            return queryset.filter(document__doc_type="judgment")
        elif self.value() == "legislation":
            return queryset.filter(document__doc_type="legislation")
        elif self.value() == "legal_instrument":
            return queryset.filter(document__doc_type="legal_instrument")
        else:
            return queryset


class SourceFileAdmin(admin.ModelAdmin):
    list_display = ("filename",)
    list_filter = (SourceFileFilter,)
    search_fields = ("filename",)


admin.site.register(SourceFile, SourceFileAdmin)


class BaseAttachmentFileInline(admin.TabularInline):
    extra = 0
    readonly_fields = ("filename", "mimetype", "attachment_link", "size")

    def attachment_link(self, obj):
        if obj.pk:
            return format_html(
                '<a href="{url}">{title}</a>',
                url=reverse(
                    "admin:peachjam_source_file",
                    kwargs={
                        "pk": obj.pk,
                    },
                ),
                title=obj.filename,
            )


class SourceFileInline(BaseAttachmentFileInline):
    model = SourceFile
    form = SourceFileForm


class DocumentTopicInline(admin.TabularInline):
    model = DocumentTopic
    extra = 1


class AlternativeNameInline(admin.TabularInline):
    model = AlternativeName
    extra = 1


class DateSelectorWidget(forms.MultiWidget):
    def __init__(self, attrs=None):
        months = [("", "Month")] + list(MONTHS.items())
        widgets = [
            forms.NumberInput(
                attrs={
                    "placeholder": "Day",
                    "min": 1,
                    "max": 31,
                    "class": "vIntegerField mx-1",
                }
            ),
            forms.Select(attrs={"placeholder": "Month"}, choices=months),
            forms.NumberInput(
                attrs={
                    "placeholder": "Year",
                    "min": 1500,
                    "max": date.today().year,
                    "class": "vIntegerField mx-1",
                }
            ),
        ]
        super().__init__(widgets, attrs)

    def decompress(self, value):
        if isinstance(value, date):
            return [value.day, value.month, value.year]
        elif isinstance(value, str):
            year, month, day = value.split("-")
            return [day, month, year]
        return [None, None, None]

    def value_from_datadict(self, data, files, name):
        day, month, year = super().value_from_datadict(data, files, name)
        # DateField expects a single string that it can parse into a date.
        if not day and not month and not year:
            return None
        return "{}-{}-{}".format(year, month, day)


class DocumentForm(forms.ModelForm):
    content_html = forms.CharField(widget=CKEditorWidget(), required=False)
    flynote = forms.CharField(widget=CKEditorWidget(), required=False)
    headnote_holding = forms.CharField(widget=CKEditorWidget(), required=False)
    date = forms.DateField(widget=DateSelectorWidget())

    def __init__(self, data=None, *args, **kwargs):
        if data:
            # derive some defaults from other fields
            data = data.copy()
            if "frbr_uri_date" in self.base_fields and not data.get("frbr_uri_date"):
                try:
                    data["frbr_uri_date"] = parse_date(
                        DateSelectorWidget().value_from_datadict(data, None, "date")
                    ).strftime("%Y-%m-%d")
                except ValueError:
                    pass

        super().__init__(data, *args, **kwargs)

        # adjust form based on peach jam site settings
        settings = pj_settings()
        self.fields["language"].initial = settings.default_document_language
        if settings.document_languages.exists():
            self.fields["language"].queryset = settings.document_languages
        if settings.document_languages.exists():
            self.fields["jurisdiction"].queryset = settings.document_jurisdictions

        if "frbr_uri_doctype" in self.fields:
            # customise doctype options for different document models
            self.fields["frbr_uri_doctype"].choices = [
                (x, x) for x in self.Meta.model.frbr_uri_doctypes
            ]

        if self.instance and self.instance.content_html_is_akn:
            self.fields["content_html"].widget.attrs["readonly"] = True


class DocumentAdmin(admin.ModelAdmin):
    form = DocumentForm
    inlines = [DocumentTopicInline, SourceFileInline, AlternativeNameInline]
    list_display = ("title", "jurisdiction", "locality", "language", "date")
    list_filter = ("jurisdiction", "locality", "language")
    search_fields = ("title", "date")
    readonly_fields = (
        "expression_frbr_uri",
        "work",
        "created_at",
        "updated_at",
        "work_frbr_uri",
        "toc_json",
        "work_link",
    )
    exclude = ("doc_type",)
    date_hierarchy = "date"
    prepopulated_fields = {"frbr_uri_number": ("title",)}
    actions = ["extract_citations", "reextract_content"]

    fieldsets = [
        (
            __("Key details"),
            {
                "fields": [
                    "work_link",
                    "jurisdiction",
                    "locality",
                    "title",
                    "date",
                    "language",
                ]
            },
        ),
        (
            __("Additional details"),
            {
                "fields": [
                    "citation",
                    "source_url",
                    "created_at",
                    "updated_at",
                    "expression_frbr_uri",
                ]
            },
        ),
        (
            "Work identification",
            {
                "fields": [
                    "work_frbr_uri",
                    "frbr_uri_doctype",
                    "frbr_uri_subtype",
                    "frbr_uri_actor",
                    "frbr_uri_date",
                    "frbr_uri_number",
                ],
            },
        ),
        (
            __("Content"),
            {
                "fields": [
                    "content_html",
                ]
            },
        ),
        (
            __("Advanced"),
            {
                "classes": ("collapse",),
                "fields": [
                    "toc_json",
                    "content_html_is_akn",
                ],
            },
        ),
    ]

    new_document_form_mixin = NewDocumentFormMixin

    def get_queryset(self, request):
        qs = super().get_queryset(request)
        qs = qs.prefetch_related("locality", "jurisdiction")
        return qs

    def get_fieldsets(self, request, obj=None):
        fieldsets = super().get_fieldsets(request, obj)
        if obj is None:
            fieldsets = self.new_document_form_mixin.adjust_fieldsets(fieldsets)
        return fieldsets

    def get_form(self, request, obj=None, **kwargs):
        if obj is None:
            kwargs["fields"] = self.new_document_form_mixin.adjust_fields(
                kwargs["fields"]
            )
            form = super().get_form(request, obj, **kwargs)

            class NewForm(self.new_document_form_mixin, form):
                pass

            return NewForm

        return super().get_form(request, obj, **kwargs)

    def save_related(self, request, form, formsets, change):
        super().save_related(request, form, formsets, change)
        # after saving related models, also save this model again so that it can update fields based on related changes
        form.instance.save()

    def get_urls(self):
        return [
            path(
                "source_files/<int:pk>",
                self.admin_site.admin_view(self.download_sourcefile),
                name="peachjam_source_file",
            ),
        ] + super().get_urls()

    def work_link(self, instance):
        if instance.work:
            return format_html(
                '<a href="{}">{}</a>',
                reverse("admin:peachjam_work_change", args=[instance.work.id]),
                instance.work,
            )

    work_link.short_description = "Work"

    def download_sourcefile(self, request, pk):
        source_file = get_object_or_404(SourceFile.objects, pk=pk)
        return FileResponse(source_file.file)

    def extract_citations(self, request, queryset):
        count = 0
        for doc in queryset:
            count += 1
            if doc.extract_citations():
                doc.save()
        self.message_user(request, f"Extracted citations from {count} documents.")

    extract_citations.short_description = "Extract citations"

    def reextract_content(self, request, queryset):
        """Re-extract content from source files that are Word documents, overwriting content_html."""
        count = 0
        for doc in queryset:
            if doc.extract_content_from_source_file():
                count += 1
                doc.extract_citations()
                doc.save()
        self.message_user(request, f"Re-imported content from {count} documents.")

    reextract_content.short_description = "Re-extract content from DOCX files"


class TaxonomyAdmin(TreeAdmin):
    form = movenodeform_factory(Taxonomy)
    readonly_fields = ("slug",)
    inlines = [EntityProfileInline]


class GenericDocumentAdmin(ImportMixin, DocumentAdmin):
    resource_class = GenericDocumentResource
    fieldsets = copy.deepcopy(DocumentAdmin.fieldsets)
    fieldsets[0][1]["fields"].extend(["author", "nature"])

    def get_queryset(self, request):
        qs = super().get_queryset(request)
        qs = qs.prefetch_related("author", "nature")
        return qs


class LegalInstrumentAdmin(ImportMixin, DocumentAdmin):
    fieldsets = copy.deepcopy(DocumentAdmin.fieldsets)
    fieldsets[0][1]["fields"].extend(["author", "nature"])

    def get_queryset(self, request):
        qs = super().get_queryset(request)
        qs = qs.prefetch_related("author", "nature")
        return qs


class LegislationAdmin(ImportMixin, DocumentAdmin):
    fieldsets = copy.deepcopy(DocumentAdmin.fieldsets)
    fieldsets[3][1]["fields"].extend(["metadata_json"])
    fieldsets[2][1]["classes"] = ("collapse",)
    fieldsets[4][1]["fields"].extend(["parent_work"])
    readonly_fields = ["parent_work"] + list(DocumentAdmin.readonly_fields)


class CaseNumberAdmin(admin.TabularInline):
    model = CaseNumber
    extra = 1
    verbose_name = "Case number"
    verbose_name_plural = "Case numbers"
    readonly_fields = ["string"]
    fields = ["matter_type", "number", "year", "string_override"]


class AttachedFilesInline(BaseAttachmentFileInline):
    model = AttachedFiles


class JudgmentAdminForm(DocumentForm):
    hearing_date = forms.DateField(widget=DateSelectorWidget(), required=False)

    class Meta:
        model = Judgment
        fields = ("hearing_date",)

    def save(self, *args, **kwargs):
        if (
            "serial_number_override" in self.changed_data
            and not self.cleaned_data["serial_number_override"]
        ):
            # if the serial number override is reset, then also clear the serial number so that it is
            # re-assigned
            self.instance.serial_number = None
        return super().save(*args, **kwargs)


class JudgmentAdmin(ImportMixin, DocumentAdmin):
    form = JudgmentAdminForm
    resource_class = JudgmentResource
    inlines = [CaseNumberAdmin, AttachedFilesInline] + DocumentAdmin.inlines
    filter_horizontal = ("judges",)
    list_filter = (*DocumentAdmin.list_filter, "court")
    fieldsets = copy.deepcopy(DocumentAdmin.fieldsets)
    fieldsets[0][1]["fields"].insert(3, "court")
    fieldsets[0][1]["fields"].insert(4, "case_name")
    fieldsets[0][1]["fields"].insert(7, "mnc")
    fieldsets[0][1]["fields"].insert(8, "serial_number_override")
    fieldsets[0][1]["fields"].insert(9, "serial_number")
    fieldsets[0][1]["fields"].append("hearing_date")
    fieldsets[1][1]["fields"].insert(0, "judges")
    fieldsets[2][1]["classes"] = ["collapse"]
    fieldsets[3][1]["fields"].extend(
        ["headnote_holding", "additional_citations", "flynote"]
    )
    readonly_fields = [
        "mnc",
        "serial_number",
        "title",
        "citation",
        "frbr_uri_doctype",
        "frbr_uri_subtype",
        "frbr_uri_actor",
        "frbr_uri_date",
        "frbr_uri_number",
    ] + list(DocumentAdmin.readonly_fields)
    prepopulated_fields = {}


@admin.register(Predicate)
class PredicateAdmin(admin.ModelAdmin):
    list_display = ("name",)
    search_fields = ("name", "verb")
    prepopulated_fields = {"slug": ("name",)}


class IngestorSettingInline(admin.TabularInline):
    model = IngestorSetting
    extra = 1


@admin.register(Ingestor)
class IngestorAdmin(admin.ModelAdmin):
    inlines = [IngestorSettingInline]
    readonly_fields = ("last_refreshed_at",)
    form = IngestorForm
    actions = ["refresh_all_content"]
    fields = ("adapter", "name", "last_refreshed_at", "enabled")
    list_display = ("name", "last_refreshed_at", "enabled")

    def refresh_all_content(self, request, queryset):
        from peachjam.tasks import run_ingestors

        queryset.update(last_refreshed_at=None)
        # queue up the background ingestor update task
        run_ingestors()
        self.message_user(request, "Refreshing content in the background.")

    refresh_all_content.short_description = "Refresh all content"


class ArticleForm(forms.ModelForm):
    body = forms.CharField(widget=CKEditorWidget())


@admin.register(Article)
class ArticleAdmin(admin.ModelAdmin):
    form = ArticleForm
    list_display = ("title", "date", "published")
    list_display_links = ("title",)
    fields = (
        "title",
        "slug",
        "date",
        "published",
        "image",
        "topics",
        "summary",
        "body",
        "author",
    )
    prepopulated_fields = {"slug": ("title",)}

    def get_form(self, request, obj=None, **kwargs):
        form = super().get_form(request, obj, **kwargs)
        form.base_fields["author"].initial = request.user
        if not request.user.is_superuser:
            # limit author choices to the current user
            form.base_fields["author"].queryset = request.user.__class__.objects.filter(
                pk=request.user.pk
            )
        return form


@admin.register(UserProfile)
class UserProfileAdmin(admin.ModelAdmin):
    pass


class RelationshipInline(admin.TabularInline):
    model = Relationship
    fk_name = "subject_work"
    fields = ("predicate", "object_work")


@admin.register(Work)
class WorkAdmin(admin.ModelAdmin):
    fields = ("title", "frbr_uri")
    search_fields = ("title", "frbr_uri")
    list_display = fields
    readonly_fields = fields
    inlines = [RelationshipInline]

    def has_add_permission(self, request):
        # disallow adding works, they are managed automatically
        return False


@admin.register(DocumentNature)
class DocumentNatureAdmin(admin.ModelAdmin):
    search_fields = ("name", "code")
    list_display = ("name", "code")
    prepopulated_fields = {"code": ("name",)}


<<<<<<< HEAD
@admin.register(Court)
class CourtAdmin(admin.ModelAdmin):
    inlines = [EntityProfileInline]


@admin.register(Author)
class AuthorAdmin(admin.ModelAdmin):
    inlines = [EntityProfileInline]
=======
@admin.register(Gazette)
class GazetteAdmin(DocumentAdmin):
    pass
>>>>>>> 17387600


admin.site.register(
    [
        Image,
        Locality,
        CitationLink,
        Judge,
        MatterType,
        CourtClass,
        AttachedFileNature,
    ]
)
admin.site.register(PeachJamSettings, PeachJamSettingsAdmin)
admin.site.register(Taxonomy, TaxonomyAdmin)
admin.site.register(GenericDocument, GenericDocumentAdmin)
admin.site.register(Legislation, LegislationAdmin)
admin.site.register(LegalInstrument, LegalInstrumentAdmin)
admin.site.register(Judgment, JudgmentAdmin)

admin.site.site_header = settings.PEACHJAM["APP_NAME"]<|MERGE_RESOLUTION|>--- conflicted
+++ resolved
@@ -30,11 +30,8 @@
     CourtClass,
     DocumentNature,
     DocumentTopic,
-<<<<<<< HEAD
     EntityProfile,
-=======
     Gazette,
->>>>>>> 17387600
     GenericDocument,
     Image,
     Ingestor,
@@ -565,7 +562,6 @@
     prepopulated_fields = {"code": ("name",)}
 
 
-<<<<<<< HEAD
 @admin.register(Court)
 class CourtAdmin(admin.ModelAdmin):
     inlines = [EntityProfileInline]
@@ -574,11 +570,11 @@
 @admin.register(Author)
 class AuthorAdmin(admin.ModelAdmin):
     inlines = [EntityProfileInline]
-=======
+
+
 @admin.register(Gazette)
 class GazetteAdmin(DocumentAdmin):
     pass
->>>>>>> 17387600
 
 
 admin.site.register(
