--- conflicted
+++ resolved
@@ -100,11 +100,8 @@
 
 class DocumentForm(forms.ModelForm):
     content_html = forms.CharField(widget=CKEditorWidget(), required=False)
-<<<<<<< HEAD
-=======
     flynote = forms.CharField(widget=CKEditorWidget(), required=False)
     headnote_holding = forms.CharField(widget=CKEditorWidget(), required=False)
->>>>>>> da7f8e2d
 
     def __init__(self, *args, **kwargs):
         super(DocumentForm, self).__init__(*args, **kwargs)
