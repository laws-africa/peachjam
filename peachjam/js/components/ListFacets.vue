--- conflicted
+++ resolved
@@ -16,9 +16,6 @@
         </a>
       </li>
       <li
-<<<<<<< HEAD
-        v-if="authoringBodies.length"
-=======
         v-if="authors.length"
         class="list-group-item"
       >
@@ -65,7 +62,6 @@
       </li>
       <li
         v-if="docTypes.length"
->>>>>>> 6d5fe7e4
         class="list-group-item"
       >
         <div class="d-flex justify-content-between mb-2">
@@ -149,51 +145,6 @@
                 :for="court"
               >
                 {{ court }}
-              </label>
-            </div>
-          </div>
-        </div>
-      </li>
-      <li
-        v-if="years.length"
-        class="list-group-item"
-      >
-        <div class="d-flex justify-content-between mb-2">
-          <strong>Year</strong>
-          <div class="d-flex align-items-center">
-            <a
-              v-if="getUrlParamValue('year').length"
-              href="#"
-              @click.prevent="clearFacet('year')"
-            >
-              Clear
-            </a>
-            <div
-              v-if="loading"
-              class="circle-loader ms-2"
-            />
-          </div>
-        </div>
-        <div class="facets-scrollable">
-          <div
-            v-for="(year, index) in sortDescending(years)"
-            :key="index"
-            class="d-flex justify-content-between align-items-center"
-          >
-            <div class="form-check">
-              <input
-                :id="year"
-                class="form-check-input"
-                type="checkbox"
-                name="year"
-                :value="year"
-                :checked="inputChecked('year', year)"
-              >
-              <label
-                class="form-check-label"
-                :for="year"
-              >
-                {{ year }}
               </label>
             </div>
           </div>
