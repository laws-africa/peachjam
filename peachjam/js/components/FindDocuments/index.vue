<template>
  <div id="search" ref="search-box">
    <div class="mb-4">
      <nav>
        <div
          class="nav nav-tabs mb-3 border-bottom"
          role="tablist"
        >
          <button
            id="search-tab"
            class="nav-link active"
            data-bs-toggle="tab"
            data-bs-target="#nav-search"
            type="button"
            role="tab"
            aria-controls="nav-search"
            aria-selected="true"
          >
            {{ $t('Search') }}
          </button>
          <button
            id="advanced-search-tab"
            class="nav-link"
            data-bs-toggle="tab"
            data-bs-target="#nav-advanced-search"
            type="button"
            role="tab"
            aria-controls="nav-advanced-search"
            aria-selected="false"
          >
            {{ $t('Advanced search') }}
          </button>
          <button
            v-if="showGoogle"
            id="google-search-tab"
            class="nav-link"
            data-bs-toggle="tab"
            data-bs-target="#nav-google-search"
            type="button"
            role="tab"
            aria-controls="nav-google-search"
            aria-selected="false"
          >
            {{ $t('Search with Google') }}
          </button>
        </div>
      </nav>
      <div class="tab-content">
        <div
          id="nav-search"
          class="tab-pane show active"
          role="tabpanel"
          aria-labelledby="search-tab"
        >
          <form
            class="d-flex align-items-center mb-2"
            @submit.prevent="simpleSearch"
          >
            <input
              ref="searchInput"
              v-model="q"
              type="search"
              class="form-control"
              :placeholder="searchPlaceholder"
              :aria-label="$t('Search documents')"
              aria-describedby="basic-addon2"
              required
              @typeahead="onTypeahead"
            >
            <button
              type="submit"
              class="btn btn-primary ms-2"
              :disabled="loading"
            >
              <span
                v-if="loading"
                class="circle-loader--lt"
              />
              <span v-else>
                <span class="d-none d-md-inline">{{ $t("Search") }}</span>
                <span class="d-md-none">
                  <i class="bi bi-search"></i>
                </span>
              </span>
            </button>
            <button
              v-if="searchInfo.count"
              type="button"
              class="btn btn-secondary ms-1 d-lg-none text-nowrap"
              @click="() => drawerOpen = true"
            >
              <span class="d-none d-md-inline">{{ $t("Filters") }}</span>
              <span class="d-md-none">
                <i class="bi bi-filter"></i>
              </span>
              <span v-if="selectedFacetsCount" class="badge bg-light text-dark">{{ selectedFacetsCount }}</span>
            </button>
          </form>
          <div class="d-flex my-2">
            <div v-if="showModes && searchInfo && searchInfo.can_semantic">
              <div class="form-check form-switch">
                <input
                  id="mode-hybrid"
                  v-model="mode"
                  class="form-check-input"
                  type="checkbox"
                  :true-value="'hybrid'"
                  :false-value="'text'"
                >
                <label class="form-check-label" for="mode-hybrid">
                  {{ $t('Expand your search using AI') }}
                  <i class="bi bi-stars"></i>
                </label>
              </div>
            </div>
            <div class="ms-auto">
              <HelpBtn page="search/" />
            </div>
          </div>
          <div v-if="searchTip" class="mt-2 mb-3">
            <i class="bi bi-info-circle" />
            {{ searchTip.prompt }}
            <a href="#" @click.stop.prevent="useSearchTip()">{{ searchTip.q }}</a>
          </div>
        </div>
        <div
          id="nav-advanced-search"
          class="tab-pane"
          role="tabpanel"
          aria-labelledby="advanced-search-tab"
        >
          <AdvancedSearch
            v-model="advancedSearchCriteria"
            :advanced-search-date-criteria="advancedSearchDateCriteria"
            :global-search-value="q"
            :selected-facets-count="selectedFacetsCount"
            :search-info="searchInfo"
            @global-search-change="value => q = value"
            @date-change="value => advancedSearchDateCriteria = {...value}"
            @submit="advancedSearch"
            @show-facets="() => drawerOpen = true"
          />
        </div>
        <div
          v-if="showGoogle"
          id="nav-google-search"
          class="tab-pane"
          role="tabpanel"
          aria-labelledby="google-search-tab"
        >
          <div class="gcse-search" data-autoSearchOnLoad="false" />
        </div>
      </div>
    </div>
    <div class="mt-3" v-if="!googleActive">
      <div
        v-if="error"
        class="mt-3 alert alert-warning"
      >
        {{ $t("Oops, something went wrong.") }} {{ error }}
      </div>
      <div
        v-if="searchInfo.count === 0"
        class="mt-3"
      >
        <p>{{ $t("No documents match your search.") }}</p>
        <SearchFeedback :trace-id="searchInfo.trace_id" />
      </div>
      <div ref="filters-results-container">
        <div class="row">
          <div class="col col-lg-3">
            <MobileFacetsDrawer
              :open="drawerOpen"
              @outside-drawer-click="() => drawerOpen = false"
            >
              <FilterFacets
                v-if="searchInfo.count"
                v-model="facets"
                :loading="facetsLoading"
                :ordering="ordering"
                @ordered="setOrdering"
              >
                <template #header-title>
                  <button
                    type="button"
                    class="btn-close d-lg-none"
                    :aria-label="$t('Close')"
                    @click="() => drawerOpen = false"
                  />
                  <strong class="filter-facet-title">{{ $t("Filters") }}</strong>
                </template>
              </FilterFacets>
            </MobileFacetsDrawer>
          </div>

          <div class="col-md-12 col-lg-9 position-relative">
            <div>
              <FacetBadges v-model="facets" :permissive="searchInfo.count === 0" />
              <div id="saved-search-button" />
              <div
                id="saved-search-modal"
                class="modal fade"
                tabindex="-1"
                aria-labelledby="saved-search-modal-label"
                aria-hidden="true"
              >
                <div id="saved-search-modal-dialog" class="modal-dialog" />
              </div>
              <div v-if="searchInfo.count">
                <div class="my-3 d-flex">
                  <div class="me-2">
                    <span v-if="searchInfo.count > 9999">{{ $t('More than 10,000 documents found.') }}</span>
                    <span v-else>{{ $t('{document_count} documents found', { document_count: searchInfo.count }) }}</span>
                      &nbsp;
<<<<<<< HEAD
                    <a href="#" :hx-get="downloadUrl()" hx-swap="outerHTML">{{ $t('Download to Excel') }}</a>
=======
                    <a href="#" @click.prevent="download" hx-swap="outerHTML" class="d-none d-md-inline">{{ $t('Download to Excel') }}</a>
>>>>>>> 59a84426
                  </div>
                  <select
                    v-model="ordering"
                    class="form-select ms-auto select-narrow d-none d-lg-block"
                  >
                    <option value="-score">
                      {{ (ordering === "-score" ? ($t("Sort") + ": ") : "") + $t('Relevance') }}
                    </option>
                    <option value="date">
                      {{ (ordering === "date" ? ($t("Sort") + ": ") : "") + $t('Date (oldest first)') }}
                    </option>
                    <option value="-date">
                      {{ (ordering === "-date" ? ($t("Sort") + ": ") : "") + $t('Date (newest first)') }}
                    </option>
                  </select>
                </div>
                <div
                  ref="results"
                  @click="itemClicked"
                  v-html="searchInfo.results_html"
                />
                <SearchFeedback :trace-id="searchInfo.trace_id" />
                <SearchPagination
                  :search="searchInfo"
                  :page="page"
                  @changed="handlePageChange"
                />
              </div>
            </div>
            <div
              v-if="loading && searchInfo.count"
              class="overlay"
            />
          </div>
        </div>

        <a
          href="#search"
          class="to-the-top btn btn-secondary d-block d-lg-none"
        >
          ▲ {{ $t('To the top') }}
        </a>
      </div>
    </div>

    <!-- DOM Hack for i18next to parse facet to locale json. i18next skips t functions in script element -->
    <div v-if="false">
      {{ $t('Document type') }}
      {{ $t('Author') }}
      {{ $t('Court') }}
      {{ $t('Court registry') }}
      {{ $t('Court division') }}
      {{ $t('Judges') }}
      {{ $t('Attorneys') }}
      {{ $t('Outcome') }}
      {{ $t('Case action') }}
      {{ $t('Jurisdiction') }}
      {{ $t('Locality') }}
      {{ $t('Matter type') }}
      {{ $t('Language') }}
      {{ $t('Year') }}
    </div>
  </div>
</template>

<script>
import SearchPagination from './SearchPagination.vue';
import FilterFacets from '../FilterFacets/index.vue';
import MobileFacetsDrawer from './MobileSideDrawer.vue';
import AdvancedSearch from './AdvancedSearch.vue';
import HelpBtn from '../HelpBtn.vue';
import { scrollToElement } from '../../utils/function';
import FacetBadges from './FacetBadges.vue';
import analytics from '../../analytics';
import { authHeaders } from '../../api';
import SearchTypeahead from '../search-typeahead';
import htmx from 'htmx.org';
import SearchFeedback from './SearchFeedback.vue';
import { loadSavedDocuments } from '../saved-documents';
import peachJam from '../../peachjam';

export default {
  name: 'FindDocuments',
  components: { SearchFeedback, FacetBadges, MobileFacetsDrawer, SearchPagination, FilterFacets, AdvancedSearch, HelpBtn },
  props: ['showJurisdiction', 'showGoogle', 'showSuggestions', 'showModes'],
  data () {
    const getLabelOptionLabels = (labels) => {
      // the function name is a bit confusing but this gets labels for the options in Labels facet
      const labelOptions = {};
      for (const label of labels) {
        labelOptions[label.code] = label.name;
      }
      return labelOptions;
    };

    const getTitle = (title) => {
      return JSON.parse(document.querySelector('#data-labels').textContent)[title];
    };

    const data = {
      searchPlaceholder: JSON.parse(document.querySelector('#data-labels').textContent).searchPlaceholder,
      documentLabels: JSON.parse(document.querySelector('#data-labels').textContent).documentLabels,
      loadingCount: 0,
      facetsLoadingCount: 0,
      error: null,
      searchInfo: {},
      page: 1,
      pageSize: 10,
      ordering: '-score',
      q: '',
      drawerOpen: false,
      searchTip: null,
      suggestion: null,
      advancedSearchCriteria: [{
        text: '',
        fields: [],
        condition: '',
        exact: false
      },
      {
        text: '',
        fields: [],
        condition: 'AND',
        exact: false
      }],
      advancedSearchDateCriteria: {
        date_to: null,
        date_from: null
      },
      googleActive: false,
<<<<<<< HEAD
      urlPrefix: peachJam.config.urlLangPrefix,
=======
      canDebug: false,
>>>>>>> 59a84426
      mode: 'text'
    };
    const facets = [
      // most frequently used facets first, based on user data
      {
        title: this.$t('Document type'),
        name: 'nature',
        type: 'checkboxes',
        value: [],
        options: []
      },
      {
        title: this.$t('Court'),
        name: 'court',
        type: 'checkboxes',
        value: [],
        options: []
      },
      {
        title: this.$t('Year'),
        name: 'year',
        type: 'checkboxes',
        value: [],
        options: []
      },
      {
        title: getTitle('registry'),
        name: 'registry',
        type: 'checkboxes',
        value: [],
        options: []
      },
      {
        title: this.$t('Court division'),
        name: 'division',
        type: 'checkboxes',
        value: [],
        options: []
      },
      {
        title: this.$t('Locality'),
        name: 'locality',
        type: 'checkboxes',
        value: [],
        options: []
      },
      {
        title: this.$t('Outcome'),
        name: 'outcome',
        type: 'checkboxes',
        value: [],
        options: []
      },
      {
        title: this.$t('Case action'),
        name: 'case_action',
        type: 'checkboxes',
        value: [],
        options: []
      },
      {
        title: getTitle('judge'),
        name: 'judges',
        type: 'checkboxes',
        value: [],
        options: []
      },
      {
        title: getTitle('author'),
        name: 'authors',
        type: 'checkboxes',
        value: [],
        options: []
      },
      {
        title: this.$t('Language'),
        name: 'language',
        type: 'checkboxes',
        value: [],
        options: []
      },
      {
        title: this.$t('Labels'),
        name: 'labels',
        type: 'checkboxes',
        value: [],
        options: [],
        optionLabels: getLabelOptionLabels(data.documentLabels)
      },
      {
        title: this.$t('Attorneys'),
        name: 'attorneys',
        type: 'checkboxes',
        value: [],
        options: []
      },
      {
        title: this.$t('Matter type'),
        name: 'matter_type',
        type: 'checkboxes',
        value: [],
        options: []
      }
    ];

    if (this.showJurisdiction) {
      facets.splice(1, 0, {
        title: this.$t('Jurisdiction'),
        name: 'jurisdiction',
        type: 'checkboxes',
        value: [],
        options: []
      });
    }

    data.facets = facets;
    data.linkedTraces = new Set();
    return data;
  },

  computed: {
    selectedFacetsCount () {
      return this.facets.map(facet => facet.value.length).reduce((pv, cv) => pv + cv, 0);
    },
    loading () {
      return this.loadingCount > 0;
    },
    facetsLoading () {
      return this.facetsLoadingCount > 0;
    }
  },

  watch: {
    ordering () {
      this.search();
    },

    mode () {
      this.search();
    },

    facets: {
      handler () {
        this.page = 1;
        this.search();
      }
    }
  },

  mounted () {
    if (this.showSuggestions) {
      this.searchTypeahead = new SearchTypeahead(this.$refs.searchInput, true);
    }
    this.loadState();
    window.addEventListener('popstate', () => this.loadState());
    this.$el.addEventListener('show.bs.tab', this.tabChanged);
    // TODO: hack until peachjam.userInfo is in place
    fetch("/accounts/user/").then(response => response.json()).then(data => {
      this.canDebug = data.is_staff;
    });
  },

  methods: {
    tabChanged (e) {
      this.googleActive = e.target.id === 'google-search-tab';
    },

    onTypeahead (e) {
      this.suggestion = e.detail.suggestion;
      this.q = this.suggestion.value;
      this.simpleSearch();
    },

    setOrdering (ordering) {
      this.ordering = ordering;
    },

    sortBuckets (items, reverse = false, byCount = false) {
      const buckets = [...items];
      function keyFn (a, b) {
        if (byCount) {
          // sort by count, then by key
          return a.doc_count === b.doc_count ? a.key.localeCompare(b.key) : b.doc_count - a.doc_count;
        }
        return a.key.localeCompare(b.key);
      }
      buckets.sort(keyFn);
      if (reverse) {
        buckets.reverse();
      }
      return buckets;
    },

    handlePageChange (newPage) {
      this.page = newPage;
      this.search();
    },

    simpleSearch () {
      this.resetAdvancedFields();
      this.submit();
    },

    advancedSearch () {
      this.q = '';
      this.submit();
    },

    submit () {
      this.page = 1;
      this.search();
    },

    serialiseState () {
      // save state to URL string
      const params = new URLSearchParams();

      if (this.q) params.set('q', this.q);
      if (this.page > 1) {
        params.set('page', this.page);
      }
      if (this.ordering !== '-score') {
        params.set('ordering', this.ordering);
      }
      if (this.mode !== 'text') {
        params.set('mode', this.mode);
      }

      this.facets.forEach((facet) => {
        facet.value.forEach((value) => {
          params.append(facet.name, value);
        });
      });

      if (this.advancedSearchDateCriteria.date_from && this.advancedSearchDateCriteria.date_to) {
        params.append('date_from', this.advancedSearchDateCriteria.date_from);
        params.append('date_to', this.advancedSearchDateCriteria.date_to);
      } else if (this.advancedSearchDateCriteria.date_from) {
        params.append('date_from', this.advancedSearchDateCriteria.date_from);
      } else if (this.advancedSearchDateCriteria.date_to) {
        params.append('date_to', this.advancedSearchDateCriteria.date_to);
      }

      const searchParams = this.advancedSearchCriteria.filter(criterion => criterion.text).map((criterion) => {
        const reducedCriterion = { text: criterion.text };
        if (criterion.fields.length) reducedCriterion.fields = criterion.fields;
        if (criterion.condition) reducedCriterion.condition = criterion.condition;
        if (criterion.exact) reducedCriterion.exact = criterion.exact;

        return reducedCriterion;
      });

      // Set advanced fields to url
      if (searchParams.length) params.append('a', JSON.stringify(searchParams));

      return params.toString();
    },

    loadState () {
      this.resetAdvancedFields();

      // load state from URL
      const params = new URLSearchParams(window.location.search);
      // skip the first event if there's a query, because the page load will already have sent it
      this.q = params.get('q') || '';
      this.page = parseInt(params.get('page')) || this.page;
      this.ordering = params.get('ordering') || this.ordering;
      this.mode = params.get('mode') || this.mode;

      if (params.has('suggestion')) this.suggestion = { type: params.get('suggestion') };

      this.facets.forEach((facet) => {
        if (params.has(facet.name)) {
          facet.value = params.getAll(facet.name);
        }
      });

      if (params.has('date_from')) this.advancedSearchDateCriteria.date_from = params.get('date_from');
      if (params.has('date_to')) this.advancedSearchDateCriteria.date_to = params.get('date_to');

      let showAdvanced = params.get('show-advanced-tab');
      if (params.has('a')) {
        const advancedSearchParams = JSON.parse(params.get('a'));
        advancedSearchParams.forEach((criterion, index) => {
          const fullCriterion = {
            text: criterion.text,
            fields: criterion.fields || [],
            condition: criterion.condition || '',
            exact: !!criterion.exact
          };
          if (index === 0 && !criterion.condition) this.advancedSearchCriteria.splice(0, 1, fullCriterion);
          else this.advancedSearchCriteria.splice(index, 0, fullCriterion);
        });
        showAdvanced = true;
      }

      // if there are advanced search fields or show-advanced-tab param, activate tab
      if (showAdvanced) {
        const tabTrigger = new window.bootstrap.Tab(this.$el.querySelector('#advanced-search-tab'));
        tabTrigger.show();
      }

      this.search(false);
    },

    suggest (q) {
      this.q = q;
      this.search();
    },

    useSearchTip () {
      this.q = this.searchTip.q;
      this.search();
    },

    formatFacets (facetInfo, count) {
      const queryString = window.location.search;
      const urlParams = new URLSearchParams(queryString);

      const generateOptions = (buckets, labels) => {
        return buckets.map((bucket) => ({
          label: labels ? labels[bucket.key] : bucket.key,
          count: bucket.doc_count,
          value: bucket.key
        }));
      };

      this.facets.forEach((facet) => {
        if (facet.name === 'year') {
          facet.options = generateOptions(
            this.sortBuckets(
              facetInfo[`_filter_${facet.name}`][facet.name].buckets,
              true
            ),
            facet.optionLabels
          );
        } else {
          if (facetInfo[`_filter_${facet.name}`]) {
            facet.options = generateOptions(
              this.sortBuckets(
                facetInfo[`_filter_${facet.name}`][facet.name].buckets,
               false,
                // sort nature by descending count, everything else alphabetically
                facet.name === 'nature'
              ),
              facet.optionLabels
            );
          }
        }

        // If we have results, then sanity check chosen options against those that are available.
        // If there are no results, we trust any options given so that we can show the facet buttons
        // and allow the user to remove the facets to try to find results.
        if (count > 0) {
          const availableOptions = facet.options.map(option => option.value);
          facet.value = urlParams.getAll(facet.name).filter(value => availableOptions.includes(value));
        }
      });
    },

    generateSearchParams () {
      const params = new URLSearchParams();
      if (this.q) params.append('search', this.q);
      params.append('page', this.page);
      params.append('ordering', this.ordering);

      this.facets.forEach((facet) => {
        facet.value.forEach((value) => {
          params.append(facet.name, value);
        });
      });

      this.generateAdvancedSearchParams(params);

      // record suggestion details for statistics
      if (this.suggestion) {
        params.append('suggestion', this.suggestion.type);
      }

      if (this.mode !== 'text') {
        params.append('mode', this.mode);
      } else {
        params.append('facets', '1');
      }

      return params;
    },

    generateAdvancedSearchParams (params) {
      // advanced search fields, if any
      if (this.advancedSearchDateCriteria.date_from && this.advancedSearchDateCriteria.date_to) {
        const dateFrom = this.advancedSearchDateCriteria.date_from;
        const dateTo = this.advancedSearchDateCriteria.date_to;
        params.append('date__range', `${dateFrom}__${dateTo}`);
      } else if (this.advancedSearchDateCriteria.date_from) {
        params.append('date__gte', this.advancedSearchDateCriteria.date_from);
      } else if (this.advancedSearchDateCriteria.date_to) {
        params.append('date__lte', this.advancedSearchDateCriteria.date_to);
      }

      // group criteria by fields and process each field separately
      const fields = new Map();
      for (const criterion of this.advancedSearchCriteria) {
        if (criterion.text) {
          for (const field of criterion.fields) {
            if (!fields.has(field)) fields.set(field, []);
            fields.get(field).push(criterion);
          }
        }
      }

      for (const [field, criteria] of fields) {
        params.set(`search__${field}`, this.generateAdvancedSearchQuery(criteria));
      }
    },

    generateAdvancedSearchQuery (criteria) {
      let q = '';

      for (const criterion of criteria) {
        const text = criterion.exact ? `"${criterion.text}"` : criterion.text;

        if (criterion.condition === 'AND') {
          q = q + ' & ';
        } else if (criterion.condition === 'OR') {
          q = q + ' | ';
        } else if (criterion.condition === 'NOT') {
          q = q + ' -';
        }

        q = q + `(${text})`;
      }

      return q.trim();
    },

    async search (pushState = true) {
      this.searchTip = null;
      if (this.searchTypeahead) {
        this.searchTypeahead.autocomplete.hideSuggestions();
      }

      // if one of the search fields is true perform search
      if (this.q || (Array.isArray(this.advancedSearchCriteria) && this.advancedSearchCriteria.some(f => f.text))) {
        this.loadingCount = this.loadingCount + 1;

        // scroll to put the search box at the top of the window
        scrollToElement(this.$refs['search-box']);

        // search tip
        if (this.q && this.q.indexOf('"') === -1 && this.q.indexOf(' ') > -1) {
          this.searchTip = {
            prompt: this.$t('Tip: Use quotes to search for an exact phrase: '),
            q: `"${this.q}"`
          };
        }

        try {
          const params = this.generateSearchParams();
          const previousId = this.searchInfo.trace_id || '';
<<<<<<< HEAD
          let url = `${this.urlPrefix}/search/api/documents/`;
          if (peachJam.user.is_staff) {
=======
          let url = '/search/api/documents/';
          if (this.canDebug) {
>>>>>>> 59a84426
            url = url + 'explain';
          }
          url = url + `?${params.toString()}`;

          if (pushState) {
            window.history.pushState(
              null,
              '',
              document.location.pathname + '?' + this.serialiseState()
            );
          }

          if (this.mode !== 'text') {
            // load facets in a separate request
            this.loadFacets();
          }

          // do the search
          const response = await fetch(url);

          // check that the search state hasn't changed since we sent the request
          if (params.toString() === this.generateSearchParams().toString()) {
            // clear the suggestion flag
            this.suggestion = null;
            if (response.ok) {
              this.error = null;
              this.searchInfo = await response.json();
              if (this.mode === 'text') {
                this.formatFacets(this.searchInfo.facets, this.searchInfo.count);
              }
              this.trackSearch(params);
              this.savedSearchModal();
              this.linkTraces(previousId, this.searchInfo.trace_id);
              this.loadSaveDocumentButtons();
            } else {
              this.error = response.statusText;
            }
          }
        } catch {
          this.error = 'Network unavailable.';
        }

        this.loadingCount = this.loadingCount - 1;
        this.drawerOpen = false;
      }
    },

    download (e) {
      const url = this.downloadUrl();
      htmx.ajax('GET', url, {
        source: e.target,
        target: e.target
      });
    },

    /**
     * Load the facets only, separately to a search. This is used in non-text mode because the facets are
     * slower.
     */
    async loadFacets () {
      this.facetsLoadingCount++;

      try {
        const params = this.generateSearchParams();
        params.append('facets', '1');
        const url = `${this.urlPrefix}/search/api/documents/facets?${params.toString()}`;
        params.delete('facets');
        const response = await fetch(url);

        // check that the search state hasn't changed since we sent the request
        if (params.toString() === this.generateSearchParams().toString()) {
          const info = await response.json();
          this.formatFacets(info.facets, info.count);
        }
      } catch (err) {
        console.log(err);
      } finally {
        this.facetsLoadingCount--;
      }
    },

    trackSearch (params) {
      const keywords = [];
      const facets = [];
      const fields = this.facets.map(facet => facet.name).concat(['date__range', 'date__gte', 'date__lte']);

      [...new Set(params.keys())].forEach((key) => {
        if (key.startsWith('search')) {
          const s = key === 'search' ? '' : (key.substring(8) + '=');
          keywords.push(s + params.get(key).trim());
        } else if (fields.includes(key)) {
          facets.push(`${key}=${params.getAll(key).join(',')}`);
        }
      });

      analytics.trackSiteSearch(keywords.join('; '), facets.join('; '), this.searchInfo.count);
    },

    async itemClicked (event) {
      const item = event.target.closest('[data-position]');
      if (item) {
        const params = new URLSearchParams();
        params.set('frbr_uri', item.getAttribute('data-frbr-uri'));
        params.set('portion', item.getAttribute('data-portion') || '');
        params.set('position', item.getAttribute('data-position'));
        params.set('search_trace', this.searchInfo.trace_id);
        try {
          fetch(`${this.urlPrefix}/search/api/click/`, {
            method: 'POST',
            headers: await authHeaders(),
            body: params
          });
        } catch (err) {
          console.log(err);
        }
      }
    },

    resetAdvancedFields () {
      this.advancedSearchCriteria = [{
        text: '',
        fields: ['all'],
        condition: '',
        exact: false
      },
      {
        text: '',
        fields: ['all'],
        condition: 'AND',
        exact: false
      }];

      this.advancedSearchDateCriteria = {
        date_to: null,
        date_from: null
      };
    },

    savedSearchModal () {
      htmx.ajax('GET', '/search/saved-searches/button', { target: '#saved-search-button' });
    },

    async linkTraces (previousId, newId) {
      if (previousId) {
        // ensure we don't try to link our very first trace if we re-use a trace due to caching
        if (this.linkedTraces.size === 0) {
          this.linkedTraces.add(previousId);
        }

        if (newId && previousId !== newId && !this.linkedTraces.has(newId)) {
          this.linkedTraces.add(newId);
          try {
            fetch(`${this.urlPrefix}/search/api/link-traces?previous=${previousId}&new=${newId}`, {
              method: 'POST',
              headers: await authHeaders()
            });
          } catch {
            // ignore network errors
          }
        }
      }
    },

    loadSaveDocumentButtons () {
      this.$nextTick(() => loadSavedDocuments(this.$refs.results));
    },

    downloadUrl () {
      const params = this.generateSearchParams();
<<<<<<< HEAD
      return `${this.urlPrefix}/search/api/documents/download?${params.toString()}`;
=======
      return `/search/api/documents/download?${params.toString()}`;
>>>>>>> 59a84426
    }
  }
};
</script>

<style scoped>
.overlay {
  position: absolute;
  top: 0;
  left: 0;
  width: 100%;
  height: 100%;
  background-color: rgba(0, 0, 0, 0.2);
  z-index: 9;
}

@media screen and (max-width: 992px) {
   .filter-facet-title {
    position: absolute;
    margin: auto;
    left: 0;
    right: 0;
    width: 40px;
  }
}
</style><|MERGE_RESOLUTION|>--- conflicted
+++ resolved
@@ -212,11 +212,7 @@
                     <span v-if="searchInfo.count > 9999">{{ $t('More than 10,000 documents found.') }}</span>
                     <span v-else>{{ $t('{document_count} documents found', { document_count: searchInfo.count }) }}</span>
                       &nbsp;
-<<<<<<< HEAD
-                    <a href="#" :hx-get="downloadUrl()" hx-swap="outerHTML">{{ $t('Download to Excel') }}</a>
-=======
                     <a href="#" @click.prevent="download" hx-swap="outerHTML" class="d-none d-md-inline">{{ $t('Download to Excel') }}</a>
->>>>>>> 59a84426
                   </div>
                   <select
                     v-model="ordering"
@@ -347,11 +343,7 @@
         date_from: null
       },
       googleActive: false,
-<<<<<<< HEAD
       urlPrefix: peachJam.config.urlLangPrefix,
-=======
-      canDebug: false,
->>>>>>> 59a84426
       mode: 'text'
     };
     const facets = [
@@ -508,10 +500,6 @@
     this.loadState();
     window.addEventListener('popstate', () => this.loadState());
     this.$el.addEventListener('show.bs.tab', this.tabChanged);
-    // TODO: hack until peachjam.userInfo is in place
-    fetch("/accounts/user/").then(response => response.json()).then(data => {
-      this.canDebug = data.is_staff;
-    });
   },
 
   methods: {
@@ -812,13 +800,8 @@
         try {
           const params = this.generateSearchParams();
           const previousId = this.searchInfo.trace_id || '';
-<<<<<<< HEAD
           let url = `${this.urlPrefix}/search/api/documents/`;
           if (peachJam.user.is_staff) {
-=======
-          let url = '/search/api/documents/';
-          if (this.canDebug) {
->>>>>>> 59a84426
             url = url + 'explain';
           }
           url = url + `?${params.toString()}`;
@@ -988,11 +971,7 @@
 
     downloadUrl () {
       const params = this.generateSearchParams();
-<<<<<<< HEAD
       return `${this.urlPrefix}/search/api/documents/download?${params.toString()}`;
-=======
-      return `/search/api/documents/download?${params.toString()}`;
->>>>>>> 59a84426
     }
   }
 };
