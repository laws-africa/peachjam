--- conflicted
+++ resolved
@@ -53,207 +53,8 @@
     </div>
     <div class="container-fluid">
       <div class="row">
-<<<<<<< HEAD
         <div class="col col-lg-3 d-none d-lg-block">
           <FilterFacets v-model="facets" />
-=======
-        <div class="col-md-12 col-lg-3">
-          <div
-            v-if="searchInfo.count"
-            class="search-facets"
-          >
-            <ul class="list-group">
-              <li class="list-group-item bg-light d-flex justify-content-between align-items-center search-facets__header">
-                <a
-                  href="#"
-                  class="d-lg-none"
-                  style="font-size: 24px"
-                >
-                  ×
-                </a>
-                <strong>{{ $t('Filters') }}</strong>
-                <div>
-                  <a
-                    v-if="showClearAllFiltersBtn"
-                    href="#"
-                    @click.prevent="clearAllFilters"
-                  >
-                    {{ $t('Clear all') }}
-                  </a>
-                </div>
-              </li>
-              <li
-                v-if="searchInfo.facets && searchInfo.facets._filter_doc_type.doc_type.buckets.length"
-                class="list-group-item"
-              >
-                <div class="d-flex justify-content-between mb-2">
-                  <strong>{{ $t('Document type') }}</strong>
-                  <a
-                    v-if="filters.doc_type.length"
-                    href="#"
-                    @click.prevent="() => filters.doc_type = []"
-                  >
-                    {{ $t('Clear') }}
-                  </a>
-                </div>
-                <TermFacet
-                  :buckets="sortGenericBuckets(searchInfo.facets._filter_doc_type.doc_type.buckets)"
-                  :selection="filters.doc_type"
-                  :loading="loading"
-                  @changed="(x) => filters.doc_type = x"
-                />
-              </li>
-              <li
-                v-if="searchInfo.facets && searchInfo.facets._filter_author.author.buckets.length"
-                class="list-group-item"
-              >
-                <div class="d-flex justify-content-between mb-2">
-                  <strong>{{ $t('Author') }}</strong>
-                  <a
-                    v-if="filters.author.length"
-                    href="#"
-                    @click.prevent="() => filters.author = []"
-                  >
-                    {{ $t('Clear') }}
-                  </a>
-                </div>
-                <TermFacet
-                  :buckets="sortGenericBuckets(searchInfo.facets._filter_author.author.buckets)"
-                  :selection="filters.author"
-                  :loading="loading"
-                  @changed="(x) => filters.author = x"
-                />
-              </li>
-              <li
-                v-if="searchInfo.facets && searchInfo.facets._filter_jurisdiction.jurisdiction.buckets.length"
-                class="list-group-item"
-              >
-                <div class="d-flex justify-content-between mb-2">
-                  <strong>{{ $t('Jurisdiction') }}</strong>
-                  <a
-                    v-if="filters.jurisdiction.length"
-                    href="#"
-                    @click.prevent="() => filters.jurisdiction = []"
-                  >
-                    {{ $t('Clear') }}
-                  </a>
-                </div>
-                <TermFacet
-                  :buckets="sortGenericBuckets(searchInfo.facets._filter_jurisdiction.jurisdiction.buckets)"
-                  :selection="filters.jurisdiction"
-                  :loading="loading"
-                  @changed="(x) => filters.jurisdiction = x"
-                />
-              </li>
-              <li
-                v-if="searchInfo.facets && searchInfo.facets._filter_locality.locality.buckets.length"
-                class="list-group-item"
-              >
-                <div class="d-flex justify-content-between mb-2">
-                  <strong>{{ $t('Locality') }}</strong>
-                  <a
-                    v-if="filters.locality.length"
-                    href="#"
-                    @click.prevent="() => filters.locality = []"
-                  >
-                    {{ $t('Clear') }}
-                  </a>
-                </div>
-                <TermFacet
-                  :buckets="sortGenericBuckets(searchInfo.facets._filter_locality.locality.buckets)"
-                  :selection="filters.locality"
-                  :loading="loading"
-                  @changed="(x) => filters.locality = x"
-                />
-              </li>
-
-              <li
-                v-if="searchInfo.facets && searchInfo.facets._filter_matter_type.matter_type.buckets.length"
-                class="list-group-item"
-              >
-                <div class="d-flex justify-content-between mb-2">
-                  <strong>{{ $t('Matter type') }}</strong>
-                  <a
-                    v-if="filters.matter_type.length"
-                    href="#"
-                    @click.prevent="() => filters.matter_type = []"
-                  >
-                    {{ $t('Clear') }}
-                  </a>
-                </div>
-                <TermFacet
-                  :buckets="sortGenericBuckets(searchInfo.facets._filter_matter_type.matter_type.buckets)"
-                  :selection="filters.matter_type"
-                  :loading="loading"
-                  @changed="(x) => filters.matter_type = x"
-                />
-              </li>
-              <li
-                v-if="searchInfo.facets && searchInfo.facets._filter_nature.nature.buckets.length"
-                class="list-group-item"
-              >
-                <div class="d-flex justify-content-between mb-2">
-                  <strong>{{ $t('Document nature') }}</strong>
-                  <a
-                    v-if="filters.nature.length"
-                    href="#"
-                    @click.prevent="() => filters.nature = []"
-                  >
-                    {{ $t('Clear') }}
-                  </a>
-                </div>
-                <TermFacet
-                  :buckets="sortGenericBuckets(searchInfo.facets._filter_nature.nature.buckets)"
-                  :selection="filters.nature"
-                  :loading="loading"
-                  @changed="(x) => filters.nature = x"
-                />
-              </li>
-              <li
-                v-if="searchInfo.facets && searchInfo.facets._filter_language.language.buckets.length"
-                class="list-group-item"
-              >
-                <div class="d-flex justify-content-between mb-2">
-                  <strong>{{ $t('Language') }}</strong>
-                  <a
-                    v-if="filters.language.length"
-                    href="#"
-                    @click.prevent="() => filters.language = []"
-                  >
-                    {{ $t('Clear') }}
-                  </a>
-                </div>
-                <TermFacet
-                  :buckets="sortGenericBuckets(searchInfo.facets._filter_language.language.buckets)"
-                  :selection="filters.language"
-                  :loading="loading"
-                  @changed="(x) => filters.language = x"
-                />
-              </li>
-              <li
-                v-if="searchInfo.facets && searchInfo.facets._filter_year.year.buckets.length"
-                class="list-group-item"
-              >
-                <div class="d-flex justify-content-between mb-2">
-                  <strong>{{ $t('Year') }}</strong>
-                  <a
-                    v-if="filters.year.length"
-                    href="#"
-                    @click.prevent="() => filters.year = []"
-                  >
-                    {{ $t('Clear') }}
-                  </a>
-                </div>
-                <TermFacet
-                  :buckets="sortGenericBuckets(searchInfo.facets._filter_year.year.buckets, true)"
-                  :selection="filters.year"
-                  :loading="loading"
-                  @changed="(x) => filters.year = x"
-                />
-              </li>
-            </ul>
-          </div>
->>>>>>> 66963020
         </div>
 
         <div class="col-md-12 col-lg-9 search-pane position-relative">
