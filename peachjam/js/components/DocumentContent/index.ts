import DocumentSearch from '../DocumentSearch/index.vue';
import PdfRenderer from '../pdf-renderer';
import debounce from 'lodash/debounce';
import { createAndMountApp } from '../../utils/vue-utils';
import { vueI18n } from '../../i18n';
import { createTocController, generateHtmlTocItems } from '../../utils/function';
import EnrichmentsManager from './enrichments-manager';
import i18next from 'i18next';

class OffCanvas {
  protected offCanvas: any;
  body: HTMLElement | null;
  constructor (element: HTMLElement) {
    this.offCanvas = new (window as { [key: string]: any }).bootstrap.Offcanvas(element);
    this.body = element.querySelector('[data-offcanvas-body]');
  }

  show () {
    this.offCanvas.show();
  }

  hide () {
    this.offCanvas.hide();
  }
}

class DocumentContent {
  protected root: HTMLElement;
  private pdfRenderer: PdfRenderer | undefined;
  private searchApp: any;
  private navOffCanvas: OffCanvas | undefined;
<<<<<<< HEAD
  private enchrichmentsManager: EnrichmentsManager | null;
  private originalDocCloned: Node | undefined;
  private tocController: HTMLElement| null;
  private documentElement: Element | null;
  constructor (root: HTMLElement) {
    this.root = root;
    this.navOffCanvas = undefined;
    this.enchrichmentsManager = null;
    this.tocController = this.setupTocForTab();
    this.documentElement = this.root.querySelector('[data-document-element]');
    this.originalDocCloned = this.documentElement?.cloneNode(true);

    if (root.hasAttribute('data-toc-show-active-item-only')) {
      this.setupTocShowActiveItemOnly();
    }
=======
  private enchrichmentsManager: EnrichmentsManager | null = null;

  constructor(root: HTMLElement) {
    this.root = root;
>>>>>>> 56233629

    this.setupTabs();
    this.setupNav();
    this.setupPdf();
    this.setupSearch();
    this.setupEnrichments();
  }

  setupTabs () {
    const tocTabTriggerEl = this.root.querySelector('#toc-tab');
    const searchTabTriggerEl = this.root.querySelector('#navigation-search-tab');
    const pdfPreviewsTabTriggerEl = this.root.querySelector('#pdf-previews-tab');
<<<<<<< HEAD
=======
    const tocSetupOnTab = this.setupTocForTab();
>>>>>>> 56233629

    // If toc setup and mounted successfully, activate toc tab otherwise activate search tab
    if (this.tocController && tocTabTriggerEl) {
      tocTabTriggerEl.classList.remove('d-none');
      const tocTab = new (window as { [key: string]: any }).bootstrap.Tab(tocTabTriggerEl);
      tocTab.show();
    } else if (this.root.getAttribute('data-display-type') === 'pdf' && pdfPreviewsTabTriggerEl) {
      const pdfPreviewsTab = new (window as { [key: string]: any }).bootstrap.Tab(pdfPreviewsTabTriggerEl);
      pdfPreviewsTab.show();
    } else if (searchTabTriggerEl) {
      const searchTab = new (window as { [key: string]: any }).bootstrap.Tab(searchTabTriggerEl);
      searchTab.show();
    }
  }

<<<<<<< HEAD
=======
  setupNav () {
>>>>>>> 56233629
    const navColumn: HTMLElement | null = this.root.querySelector('#navigation-column');
    const navContent: HTMLElement | null = this.root.querySelector('#navigation-content .navigation__inner');
    const navOffCanvasElement: HTMLElement | null = this.root.querySelector('#navigation-offcanvas');

    if (navColumn && navOffCanvasElement && navContent) {
      this.navOffCanvas = new OffCanvas(navOffCanvasElement);
      if (this.navOffCanvas.body) {
        this.setupResponsiveContentTransporter(navColumn, this.navOffCanvas.body, navContent);
      }
    }

    // Close navOffCanvas on lac-toc title click
    if (this.root.getAttribute('data-display-type') === 'akn') {
      const element = this.root.querySelector('la-table-of-contents-controller');
      if (element) {
        element.addEventListener('itemTitleClicked', () => {
          this.navOffCanvas?.hide();
        });
      }
    }
  }

  setupPdf () {
    // if pdf setup pdf renderer instance
    if (this.root.getAttribute('data-display-type') === 'pdf') {
      // get dataset attributes
      const pdfAttrsElement: HTMLElement | null = this.root.querySelector('[data-pdf]');
      if (pdfAttrsElement) {
        Object.keys(pdfAttrsElement.dataset).forEach(key => {
          this.root.dataset[key] = pdfAttrsElement.dataset[key];
        });
      }
      this.pdfRenderer = new PdfRenderer(this.root);
      this.pdfRenderer.onPreviewPanelClick = () => {
        this.navOffCanvas?.hide();
      };
      this.pdfRenderer.onPdfLoaded = () => {
        if (this.enchrichmentsManager) {
          this.enchrichmentsManager.setupPdfCitationLinks();
        }

        const urlParams = new URLSearchParams(window.location.search);
        const search = urlParams.get('q');
        const searchForm: HTMLFormElement | null = this.root.querySelector('.doc-search__form');
        if (search) {
          searchForm?.dispatchEvent(new Event('submit'));
        }

        const targetPage = urlParams.get('page');
        if (!targetPage) return;
        this.pdfRenderer?.triggerScrollToPage(targetPage);
      };
    }
  }

  setupSearch () {
    const documentElement: HTMLElement | null = this.root.querySelector('[data-document-element]');
    const targetMountElement = this.root.querySelector('[data-doc-search]');
    if (targetMountElement && this.documentElement) {
      this.searchApp = createAndMountApp({
        component: DocumentSearch,
        props: {
<<<<<<< HEAD
          document: this.documentElement,
          docType: root.getAttribute('data-display-type'),
=======
          document: documentElement,
          docType: this.root.getAttribute('data-display-type'),
>>>>>>> 56233629
          mountElement: targetMountElement
        },
        use: [vueI18n],
        mountTarget: targetMountElement as HTMLElement
      });
      targetMountElement.addEventListener('going-to-snippet', () => {
        this.navOffCanvas?.hide();
      });
    }
  }

  setupResponsiveContentTransporter (desktopElement: HTMLElement, mobileElement: HTMLElement, content: HTMLElement) {
    const placeContent = (vw: number) => {
      // reference _variables.scss for grid-breakpoints
      if (vw < 992) {
        // transport content to mobile element on tablet/mobile view
        mobileElement.appendChild(content);
      } else {
        this.navOffCanvas?.hide();
        // transport content to desktop element on desktop view
        desktopElement.appendChild(content);
      }
    };

    const initialVw = Math.max(document.documentElement.clientWidth || 0, window.innerWidth || 0);
    placeContent(initialVw);

    window.addEventListener('resize', debounce(() => {
      const vw = Math.max(document.documentElement.clientWidth || 0, window.innerWidth || 0);
      const inputs: HTMLInputElement[] = Array.from(this.root.querySelectorAll('input'));
      // If window resize was triggered by device virtual keyboard, dont place content
      if (inputs.some(input => input === document.activeElement)) {
        return;
      }
      placeContent(vw);
    }
    , 200));
  }

  setupTocShowActiveItemOnly () {
    this.tocController?.addEventListener('itemTitleClicked', (e) => {
      const customEvt = e as CustomEvent;
      const id = customEvt.detail.target.getAttribute('href').replace('#', '');
      if (!this.documentElement) return;
      if (!(this.originalDocCloned && this.originalDocCloned instanceof HTMLElement)) return;
      if (id) {
        const sectionOfFocus = this.originalDocCloned.querySelector(`#${id}`)?.cloneNode(true) as HTMLElement | undefined;
        if (!sectionOfFocus) return;
        // Delete content within document element and then append section of focus
        this.documentElement.replaceChildren(sectionOfFocus);
      } else {
        // @ts-ignore
        this.documentElement.replaceChildren(...Array.from(this.originalDocCloned.children).map(node => node.cloneNode(true)));
      }
    });
  }

  setupTocForTab () {
    // If there is no toc item don't create and mount la-toc-controller
    const tocItems = this.getTocItems();
    if (!tocItems.length) return null;
    const tocController = createTocController(tocItems);
    tocController.titleFilterPlaceholder = i18next.t('Search table of contents');
    const tocContainer = this.root.querySelector('.toc');
    if (!tocContainer) return null;
    tocContainer.appendChild(tocController);
    return tocController;
  }

  getTocItems = () => {
    let items = [];
    if (this.root.getAttribute('data-display-type') === 'akn') {
      const aknTocJsonElement: HTMLElement | null = this.root.querySelector('#akn_toc_json');
      items = aknTocJsonElement && JSON.parse(aknTocJsonElement.textContent as string)
        ? JSON.parse(aknTocJsonElement.textContent as string) : [];
    } else if (this.root.getAttribute('data-display-type') === 'html') {
      const content: HTMLElement | null = this.root.querySelector('.content__html');
      items = content ? generateHtmlTocItems(content) : [];
    }
    return items;
  }

  setupEnrichments () {
    const contentAndEnrichmentsElement = this.root.querySelector('.content-and-enrichments');
    if (!contentAndEnrichmentsElement) return;
    this.enchrichmentsManager = new EnrichmentsManager(contentAndEnrichmentsElement as HTMLElement);
  }
}

export default DocumentContent;<|MERGE_RESOLUTION|>--- conflicted
+++ resolved
@@ -29,28 +29,13 @@
   private pdfRenderer: PdfRenderer | undefined;
   private searchApp: any;
   private navOffCanvas: OffCanvas | undefined;
-<<<<<<< HEAD
-  private enchrichmentsManager: EnrichmentsManager | null;
+  private enchrichmentsManager: EnrichmentsManager | null = null;
   private originalDocCloned: Node | undefined;
-  private tocController: HTMLElement| null;
-  private documentElement: Element | null;
+  private tocController: HTMLElement| null = null;
+  private documentElement: Element | null = null;
+
   constructor (root: HTMLElement) {
     this.root = root;
-    this.navOffCanvas = undefined;
-    this.enchrichmentsManager = null;
-    this.tocController = this.setupTocForTab();
-    this.documentElement = this.root.querySelector('[data-document-element]');
-    this.originalDocCloned = this.documentElement?.cloneNode(true);
-
-    if (root.hasAttribute('data-toc-show-active-item-only')) {
-      this.setupTocShowActiveItemOnly();
-    }
-=======
-  private enchrichmentsManager: EnrichmentsManager | null = null;
-
-  constructor(root: HTMLElement) {
-    this.root = root;
->>>>>>> 56233629
 
     this.setupTabs();
     this.setupNav();
@@ -63,13 +48,10 @@
     const tocTabTriggerEl = this.root.querySelector('#toc-tab');
     const searchTabTriggerEl = this.root.querySelector('#navigation-search-tab');
     const pdfPreviewsTabTriggerEl = this.root.querySelector('#pdf-previews-tab');
-<<<<<<< HEAD
-=======
     const tocSetupOnTab = this.setupTocForTab();
->>>>>>> 56233629
 
     // If toc setup and mounted successfully, activate toc tab otherwise activate search tab
-    if (this.tocController && tocTabTriggerEl) {
+    if (tocSetupOnTab && tocTabTriggerEl) {
       tocTabTriggerEl.classList.remove('d-none');
       const tocTab = new (window as { [key: string]: any }).bootstrap.Tab(tocTabTriggerEl);
       tocTab.show();
@@ -82,10 +64,7 @@
     }
   }
 
-<<<<<<< HEAD
-=======
   setupNav () {
->>>>>>> 56233629
     const navColumn: HTMLElement | null = this.root.querySelector('#navigation-column');
     const navContent: HTMLElement | null = this.root.querySelector('#navigation-content .navigation__inner');
     const navOffCanvasElement: HTMLElement | null = this.root.querySelector('#navigation-offcanvas');
@@ -144,17 +123,12 @@
   setupSearch () {
     const documentElement: HTMLElement | null = this.root.querySelector('[data-document-element]');
     const targetMountElement = this.root.querySelector('[data-doc-search]');
-    if (targetMountElement && this.documentElement) {
+    if (targetMountElement) {
       this.searchApp = createAndMountApp({
         component: DocumentSearch,
         props: {
-<<<<<<< HEAD
-          document: this.documentElement,
-          docType: root.getAttribute('data-display-type'),
-=======
           document: documentElement,
           docType: this.root.getAttribute('data-display-type'),
->>>>>>> 56233629
           mountElement: targetMountElement
         },
         use: [vueI18n],
@@ -195,6 +169,10 @@
   }
 
   setupTocShowActiveItemOnly () {
+    // TODO
+    this.documentElement = this.root.querySelector('[data-document-element]');
+    this.originalDocCloned = this.documentElement?.cloneNode(true);
+
     this.tocController?.addEventListener('itemTitleClicked', (e) => {
       const customEvt = e as CustomEvent;
       const id = customEvt.detail.target.getAttribute('href').replace('#', '');
@@ -215,13 +193,21 @@
   setupTocForTab () {
     // If there is no toc item don't create and mount la-toc-controller
     const tocItems = this.getTocItems();
-    if (!tocItems.length) return null;
-    const tocController = createTocController(tocItems);
-    tocController.titleFilterPlaceholder = i18next.t('Search table of contents');
+    if (!tocItems.length) return false;
+
+    this.tocController = createTocController(tocItems);
+    // @ts-ignore
+    this.tocController.titleFilterPlaceholder = i18next.t('Search table of contents');
+
     const tocContainer = this.root.querySelector('.toc');
-    if (!tocContainer) return null;
-    tocContainer.appendChild(tocController);
-    return tocController;
+    if (!tocContainer) return;
+    tocContainer.appendChild(this.tocController);
+
+    if (this.root.hasAttribute('data-toc-show-active-item-only')) {
+      this.setupTocShowActiveItemOnly();
+    }
+
+    return true;
   }
 
   getTocItems = () => {
