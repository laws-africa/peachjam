import { GutterEnrichmentManager, IGutterEnrichmentProvider } from '@lawsafrica/indigo-akn/dist/enrichments';
import AnnotationList from './AnnotationList.vue';
import { IRangeTarget } from '@lawsafrica/indigo-akn/dist/ranges';
import { createAndMountApp } from '../../utils/vue-utils';
import { vueI18n } from '../../i18n';
import { ComponentPublicInstance } from 'vue';
import i18next from 'i18next';

export class AnnotationsProvider implements IGutterEnrichmentProvider {
    root: HTMLElement;
    gutter: Element | null;
    manager: GutterEnrichmentManager;
    listComponent: ComponentPublicInstance;
<<<<<<< HEAD
=======
    editable: boolean;
    subscriptionsProduct: any;
>>>>>>> deda16af

    constructor (root: HTMLElement, manager: GutterEnrichmentManager, displayType: string) {
      this.root = root;
      this.manager = manager;
      this.gutter = root.querySelector('la-gutter');
<<<<<<< HEAD
=======
      this.editable = this.root.hasAttribute('data-editable-annotation');
      this.subscriptionsProduct = this.root.getAttribute('data-annotation-subscription-product') || '';
>>>>>>> deda16af
      // @ts-ignore
      this.listComponent = createAndMountApp({
        component: AnnotationList,
        props: {
          gutter: this.gutter,
          viewRoot: this.root,
<<<<<<< HEAD
=======
          editable: this.editable,
          subscriptionProduct: this.subscriptionsProduct,
>>>>>>> deda16af
        },
        use: [vueI18n],
        mountTarget: document.createElement('div') as HTMLElement

      });
      this.manager.addProvider(this);
    }

    getButton (target: IRangeTarget): HTMLButtonElement | null {
      const btn = document.createElement('button');
      btn.className = 'btn btn-outline-secondary';
      btn.type = 'button';
      btn.title = i18next.t('Comment');
      btn.innerHTML = '<i class="bi bi-chat"></i> ' + btn.title;
      return btn;
    }

    addEnrichment (target: IRangeTarget): void {
      document.getSelection()?.removeAllRanges();
      // @ts-ignore
      this.listComponent.addAnnotation(target);
    }
}<|MERGE_RESOLUTION|>--- conflicted
+++ resolved
@@ -11,32 +11,23 @@
     gutter: Element | null;
     manager: GutterEnrichmentManager;
     listComponent: ComponentPublicInstance;
-<<<<<<< HEAD
-=======
     editable: boolean;
     subscriptionsProduct: any;
->>>>>>> deda16af
 
     constructor (root: HTMLElement, manager: GutterEnrichmentManager, displayType: string) {
       this.root = root;
       this.manager = manager;
       this.gutter = root.querySelector('la-gutter');
-<<<<<<< HEAD
-=======
       this.editable = this.root.hasAttribute('data-editable-annotation');
       this.subscriptionsProduct = this.root.getAttribute('data-annotation-subscription-product') || '';
->>>>>>> deda16af
       // @ts-ignore
       this.listComponent = createAndMountApp({
         component: AnnotationList,
         props: {
           gutter: this.gutter,
           viewRoot: this.root,
-<<<<<<< HEAD
-=======
           editable: this.editable,
           subscriptionProduct: this.subscriptionsProduct,
->>>>>>> deda16af
         },
         use: [vueI18n],
         mountTarget: document.createElement('div') as HTMLElement
