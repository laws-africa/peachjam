--- conflicted
+++ resolved
@@ -61,11 +61,8 @@
     this.clearGACookies();
     this.clearCIOCookies();
     this.setupConfirm();
-<<<<<<< HEAD
     this.setupProvisionClick();
-=======
     loadSavedDocuments();
->>>>>>> d1583c7f
     window.dispatchEvent(new Event('peachjam.after-setup'));
   }
 
