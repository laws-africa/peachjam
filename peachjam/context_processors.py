from django.conf import settings
from django.templatetags.static import static

from peachjam.models.settings import pj_settings


def general(request):
    """
    Add some useful context to templates.
    """
    # get current language
    language = getattr(request, "LANGUAGE_CODE", settings.LANGUAGE_CODE)

    return {
        "DEBUG": settings.DEBUG,
        "APP_NAME": settings.PEACHJAM["APP_NAME"],
        "MY_LII": settings.PEACHJAM["MY_LII"],
        "SUPPORT_EMAIL": settings.PEACHJAM["SUPPORT_EMAIL"],
        "PEACHJAM_SETTINGS": pj_settings(),
        "CURRENT_LANGUAGE": language,
        "MULTIPLE_JURISDICTIONS": settings.PEACHJAM["MULTIPLE_JURISDICTIONS"],
        "MULTIPLE_LOCALITIES": settings.PEACHJAM["MULTIPLE_LOCALITIES"],
        "SEARCH_SUGGESTIONS": settings.PEACHJAM["SEARCH_SUGGESTIONS"],
        "SEARCH_SEMANTIC": settings.PEACHJAM["SEARCH_SEMANTIC"],
        "CUSTOMERIO_JS_KEY": settings.PEACHJAM["CUSTOMERIO_JS_KEY"],
        "CUSTOMERIO_JOURNEYS_SITE_ID": settings.PEACHJAM["CUSTOMERIO_JOURNEYS_SITE_ID"],
        # this object will be injected into Javascript to provide configuration settings to the Javascript app
        "PEACHJAM_JS_CONFIG": {
            "appName": settings.PEACHJAM["APP_NAME"],
            "pdfWorker": static("js/pdf.worker-prod.js"),
            "userHelpLink": pj_settings().user_help_link,
<<<<<<< HEAD
            "urlLangPrefix": f"/{language}" if len(settings.LANGUAGES) > 1 else "",
=======
            "language": language,
            "languages": [x[0] for x in settings.LANGUAGES],
>>>>>>> 446757b1
            "sentry": {
                "dsn": settings.PEACHJAM["SENTRY_DSN_KEY"],
                "environment": settings.PEACHJAM["SENTRY_ENVIRONMENT"],
            },
        },
    }<|MERGE_RESOLUTION|>--- conflicted
+++ resolved
@@ -29,12 +29,9 @@
             "appName": settings.PEACHJAM["APP_NAME"],
             "pdfWorker": static("js/pdf.worker-prod.js"),
             "userHelpLink": pj_settings().user_help_link,
-<<<<<<< HEAD
-            "urlLangPrefix": f"/{language}" if len(settings.LANGUAGES) > 1 else "",
-=======
             "language": language,
             "languages": [x[0] for x in settings.LANGUAGES],
->>>>>>> 446757b1
+            "urlLangPrefix": f"/{language}" if len(settings.LANGUAGES) > 1 else "",
             "sentry": {
                 "dsn": settings.PEACHJAM["SENTRY_DSN_KEY"],
                 "environment": settings.PEACHJAM["SENTRY_ENVIRONMENT"],
