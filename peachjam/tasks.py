--- conflicted
+++ resolved
@@ -4,7 +4,7 @@
 from background_task.tasks import DBTaskRunner, Task, logger, tasks
 from django.db.utils import OperationalError
 
-from peachjam.models import CoreDocument
+from peachjam.models import CoreDocument, Work
 
 log = logging.getLogger(__name__)
 
@@ -93,34 +93,17 @@
     log.info("Running ingestors done")
 
 
-<<<<<<< HEAD
-@background(queue="peachjam", schedule=60, remove_existing_tasks=True)
-def update_extracted_citations_for_a_work(document_id):
-    """Update Extracted Citations for a work."""
-=======
 @background(queue="peachjam", remove_existing_tasks=True)
 def extract_citations(document_id):
     """Extract citations from a document in the background."""
 
     log.info(f"Extracting citations for document {document_id}")
->>>>>>> 49523ad4
 
     doc = CoreDocument.objects.filter(pk=document_id).first()
     if not doc:
         log.info(f"No document with id {document_id} exists, ignoring.")
         return
 
-<<<<<<< HEAD
-    log.info(f"Updating extracted citations for work {doc.work.pk}")
-
-    try:
-        doc.work.update_extracted_citations()
-        log.info(f"Citations for work {doc.work} extracted")
-
-    except Exception as e:
-        log.error(f"Error extracting citations for {doc.work}", exc_info=e)
-        raise e
-=======
     try:
         if doc.extract_citations():
             doc.save()
@@ -129,4 +112,23 @@
         raise
 
     log.info("Citations extracted")
->>>>>>> 49523ad4
+
+
+@background(queue="peachjam", schedule=60, remove_existing_tasks=True)
+def update_extracted_citations_for_a_work(work_id):
+    """Update Extracted Citations for a work."""
+
+    work = Work.objects.filter(pk=work_id).first()
+    if not work:
+        log.info(f"No work with id {work_id} exists, ignoring.")
+        return
+
+    log.info(f"Updating extracted citations for work {work_id}")
+
+    try:
+        work.update_extracted_citations()
+        log.info(f"Citations for work {work_id} extracted")
+
+    except Exception as e:
+        log.error(f"Error extracting citations for {work_id}", exc_info=e)
+        raise e