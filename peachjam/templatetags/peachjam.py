--- conflicted
+++ resolved
@@ -118,7 +118,6 @@
     return f"{'_'.join(obj._meta.verbose_name.lower().split())}={obj.pk}"
 
 
-<<<<<<< HEAD
 @register.simple_tag
 def json_table(data):
     def make_table(info):
@@ -154,8 +153,8 @@
             return format_html("{}", value)
 
     return make_table(data or {})
-=======
+
+
 @register.filter
 def get_dotted_key_value(obj, key):
-    return obj.get(key, "")
->>>>>>> f9aa1aa5
+    return obj.get(key, "")