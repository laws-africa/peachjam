from django.http import FileResponse
from django.shortcuts import get_object_or_404
from django.urls import reverse
from django.views.generic import DetailView, ListView

<<<<<<< HEAD
from peachjam.models import Article, ArticleAttachment, Taxonomy, UserProfile
=======
from peachjam.models import Article, Taxonomy, UserProfile
from peachjam.views.generic_views import YearMixin
>>>>>>> e867d6f7


class ArticleViewMixin:
    def get_context_data(self, *args, **kwargs):
        context = super().get_context_data(*args, **kwargs)
        context["article_tags"] = sorted(
            Article.get_article_tags_root().get_descendants(), key=lambda x: x.name
        )
        context["recent_articles"] = Article.objects.filter(published=True).order_by(
            "-date"
        )[:8]
        return context


class ArticleListView(ArticleViewMixin, ListView):
    model = Article
    queryset = (
        Article.objects.filter(published=True)
        .select_related("author")
        .prefetch_related("topics")
        .order_by("-date")
    )
    template_name = "peachjam/article_list.html"
    context_object_name = "articles"
    navbar_link = "articles"
    paginate_by = 20

    def get_context_data(self, *args, **kwargs):
        context = super().get_context_data(*args, **kwargs)
        self.populate_years(context)
        return context

    def populate_years(self, context):
        years = (
            self.queryset.dates("date", "year", order="DESC")
            .values_list("date__year", flat=True)
            .distinct()
        )
        context["years"] = [
            {"url": reverse("article_year_archive", args=[y]), "year": y} for y in years
        ]
        context["all_years_url"] = reverse("article_list")


class ArticleYearView(YearMixin, ArticleListView):
    def get_queryset(self):
        return super().get_queryset().filter(date__year=self.year)


class ArticleTopicView(ArticleListView):
    template_name = "peachjam/article_topic_detail.html"

    def get(self, *args, **kwargs):
        self.topic = get_object_or_404(Taxonomy.objects.filter(slug=kwargs["topic"]))
        return super().get(*args, **kwargs)

    def get_queryset(self):
        return super().get_queryset().filter(topics=self.topic)

    def get_context_data(self, **kwargs):
        return super().get_context_data(topic=self.topic, **kwargs)

    def populate_years(self, context):
        years = (
            self.queryset.filter(topics=self.topic)
            .dates("date", "year", order="DESC")
            .values_list("date__year", flat=True)
            .distinct()
        )
        context["years"] = [
            {"url": reverse("article_topic_year", args=[self.topic.slug, y]), "year": y}
            for y in years
        ]
        context["all_years_url"] = reverse("article_topic", args=[self.topic.slug])


class ArticleTopicYearView(YearMixin, ArticleTopicView):
    def get_queryset(self):
        return super().get_queryset().filter(date__year=self.kwargs["year"])


class ArticleDetailView(ArticleViewMixin, DetailView):
    model = Article
    queryset = Article.objects.filter(published=True)
    template_name = "peachjam/article_detail.html"
    context_object_name = "article"

    def get_queryset(self):
        qs = super().get_queryset()
        return qs.filter(
            date=self.kwargs["date"], author__username=self.kwargs["author"]
        )

    def get_context_data(self, **kwargs):
        context = super().get_context_data(**kwargs)
        context["user_profile"] = get_object_or_404(
            UserProfile, user__pk=self.object.author.pk
        )
<<<<<<< HEAD
        context["more_articles"] = (
            Article.objects.filter(author=self.object.author, published=True)
            .select_related("author")
            .prefetch_related("topics")
            .exclude(pk=self.object.pk)
            .order_by("-date")[:5]
        )
        context["attachments"] = self.object.attachments.exclude(
            mimetype__icontains="image"
        )
        return context


class ArticleAttachmentDetailView(DetailView):
    model = ArticleAttachment

    def get_object(self, queryset=None):
        return get_object_or_404(
            ArticleAttachment,
            document__date=self.kwargs["date"],
            document__slug=self.kwargs["slug"],
            document__author__username=self.kwargs["author"],
            pk=self.kwargs["pk"],
            filename=self.kwargs["filename"],
        )

    def render_to_response(self, context, **response_kwargs):
        response = FileResponse(self.object.file, filename=self.object.filename)
        response["Cache-Control"] = "max-age=31536000"
        return response


class UserProfileDetailView(DetailView):
    model = UserProfile
    template_name = "peachjam/user_profile.html"
    context_object_name = "user_profile"

    def get_object(self, queryset=None):
        return get_object_or_404(UserProfile, user__username=self.kwargs["username"])
=======
        return context


class ArticleAuthorDetailView(ArticleListView):
    template_name = "peachjam/article_author.html"
>>>>>>> e867d6f7

    def dispatch(self, *args, **kwargs):
        self.user_profile = get_object_or_404(
            UserProfile, user__username=kwargs["username"]
        )
        return super().dispatch(*args, **kwargs)

    def get_queryset(self):
        return super().get_queryset().filter(author=self.user_profile.user)

    def get_context_data(self, **kwargs):
        return super().get_context_data(**kwargs, user_profile=self.user_profile)

    def populate_years(self, context):
        years = (
            self.queryset.filter(author=self.user_profile.user)
            .dates("date", "year", order="DESC")
            .values_list("date__year", flat=True)
            .distinct()
        )
        context["years"] = [
            {
                "url": reverse(
                    "article_author_year", args=[self.user_profile.user.username, y]
                ),
                "year": y,
            }
            for y in years
        ]
        context["all_years_url"] = reverse(
            "article_author", args=[self.user_profile.user.username]
        )


class ArticleAuthorYearDetailView(YearMixin, ArticleAuthorDetailView):
    def get_queryset(self):
        return super().get_queryset().filter(date__year=self.kwargs["year"])<|MERGE_RESOLUTION|>--- conflicted
+++ resolved
@@ -3,12 +3,8 @@
 from django.urls import reverse
 from django.views.generic import DetailView, ListView
 
-<<<<<<< HEAD
 from peachjam.models import Article, ArticleAttachment, Taxonomy, UserProfile
-=======
-from peachjam.models import Article, Taxonomy, UserProfile
 from peachjam.views.generic_views import YearMixin
->>>>>>> e867d6f7
 
 
 class ArticleViewMixin:
@@ -107,53 +103,14 @@
         context["user_profile"] = get_object_or_404(
             UserProfile, user__pk=self.object.author.pk
         )
-<<<<<<< HEAD
-        context["more_articles"] = (
-            Article.objects.filter(author=self.object.author, published=True)
-            .select_related("author")
-            .prefetch_related("topics")
-            .exclude(pk=self.object.pk)
-            .order_by("-date")[:5]
-        )
         context["attachments"] = self.object.attachments.exclude(
             mimetype__icontains="image"
         )
         return context
 
 
-class ArticleAttachmentDetailView(DetailView):
-    model = ArticleAttachment
-
-    def get_object(self, queryset=None):
-        return get_object_or_404(
-            ArticleAttachment,
-            document__date=self.kwargs["date"],
-            document__slug=self.kwargs["slug"],
-            document__author__username=self.kwargs["author"],
-            pk=self.kwargs["pk"],
-            filename=self.kwargs["filename"],
-        )
-
-    def render_to_response(self, context, **response_kwargs):
-        response = FileResponse(self.object.file, filename=self.object.filename)
-        response["Cache-Control"] = "max-age=31536000"
-        return response
-
-
-class UserProfileDetailView(DetailView):
-    model = UserProfile
-    template_name = "peachjam/user_profile.html"
-    context_object_name = "user_profile"
-
-    def get_object(self, queryset=None):
-        return get_object_or_404(UserProfile, user__username=self.kwargs["username"])
-=======
-        return context
-
-
 class ArticleAuthorDetailView(ArticleListView):
     template_name = "peachjam/article_author.html"
->>>>>>> e867d6f7
 
     def dispatch(self, *args, **kwargs):
         self.user_profile = get_object_or_404(
@@ -190,4 +147,23 @@
 
 class ArticleAuthorYearDetailView(YearMixin, ArticleAuthorDetailView):
     def get_queryset(self):
-        return super().get_queryset().filter(date__year=self.kwargs["year"])+        return super().get_queryset().filter(date__year=self.kwargs["year"])
+
+
+class ArticleAttachmentDetailView(DetailView):
+    model = ArticleAttachment
+
+    def get_object(self, queryset=None):
+        return get_object_or_404(
+            ArticleAttachment,
+            document__date=self.kwargs["date"],
+            document__slug=self.kwargs["slug"],
+            document__author__username=self.kwargs["author"],
+            pk=self.kwargs["pk"],
+            filename=self.kwargs["filename"],
+        )
+
+    def render_to_response(self, context, **response_kwargs):
+        response = FileResponse(self.object.file, filename=self.object.filename)
+        response["Cache-Control"] = "max-age=31536000"
+        return response