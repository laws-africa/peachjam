--- conflicted
+++ resolved
@@ -38,15 +38,12 @@
         return super().get_base_queryset().filter(taxonomies__topic=self.taxonomy)
 
     def get_context_data(self, **kwargs):
-<<<<<<< HEAD
-        context = super().get_context_data(taxonomy=self.taxonomy, **kwargs)
+        context = super().get_context_data(**kwargs)
+
+        context["taxonomy"] = self.taxonomy
         context["entity_profile"] = EntityProfile.objects.filter(
             object_id=self.taxonomy.pk
         ).first()
-=======
-        context = super().get_context_data(**kwargs)
-
-        context["taxonomy"] = self.taxonomy
         context["root"] = self.taxonomy
         ancestors = self.taxonomy.get_ancestors()
         if len(ancestors) > 1:
@@ -54,5 +51,4 @@
         context["ancestors"] = ancestors
         context["root_taxonomy"] = context["root"].get_root().slug
         context["taxonomy_tree"] = list(context["root"].dump_bulk(context["root"]))
->>>>>>> ac41b8e7
         return context