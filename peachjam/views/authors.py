from django.db.models import Q
from django.shortcuts import get_object_or_404

from peachjam.models import Author
from peachjam.views.generic_views import FilteredDocumentListView


class AuthorDetailView(FilteredDocumentListView):
    template_name = "peachjam/author_detail.html"
    navbar_link = "author_detail"

    def get_base_queryset(self):
<<<<<<< HEAD
        return CoreDocument.objects.prefetch_related("nature", "work").filter(
            Q(genericdocument__authors__in=[self.author])
            | Q(legalinstrument__authors__in=[self.author])
=======
        return (
            super()
            .get_base_queryset()
            .filter(
                Q(genericdocument__author=self.author)
                | Q(legalinstrument__author=self.author)
            )
>>>>>>> ba414d1c
        )

    def get_queryset(self):
        self.author = get_object_or_404(Author, code=self.kwargs["code"])
        return super().get_queryset()

    def get_context_data(self, **kwargs):
        context = super().get_context_data(**kwargs)
        doc_types = list(
            set(
                self.form.filter_queryset(
                    self.get_base_queryset(), exclude="doc_type"
                ).values_list("doc_type", flat=True)
            )
        )

        context["author"] = self.author
        context["doc_table_show_author"] = False
        context["doc_table_show_doc_type"] = bool(doc_types)
        context["facet_data"]["docTypes"] = doc_types

        return context<|MERGE_RESOLUTION|>--- conflicted
+++ resolved
@@ -10,19 +10,13 @@
     navbar_link = "author_detail"
 
     def get_base_queryset(self):
-<<<<<<< HEAD
-        return CoreDocument.objects.prefetch_related("nature", "work").filter(
-            Q(genericdocument__authors__in=[self.author])
-            | Q(legalinstrument__authors__in=[self.author])
-=======
         return (
             super()
             .get_base_queryset()
             .filter(
-                Q(genericdocument__author=self.author)
-                | Q(legalinstrument__author=self.author)
+                Q(genericdocument__authors__in=[self.author])
+                | Q(legalinstrument__authors__in=[self.author])
             )
->>>>>>> ba414d1c
         )
 
     def get_queryset(self):
