--- conflicted
+++ resolved
@@ -19,11 +19,8 @@
     LegalInstrument,
     Predicate,
     Relationship,
-<<<<<<< HEAD
     Taxonomy,
-=======
     pj_settings,
->>>>>>> dfbc5685
 )
 from peachjam.xmlutils import parse_html_str
 from peachjam_api.serializers import (
