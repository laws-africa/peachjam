import itertools

from django.core.cache import cache
from django.core.paginator import Paginator
from django.db.models import Count
from django.dispatch import Signal
from django.http import Http404
from django.http.response import HttpResponse
from django.middleware.csrf import get_token
from django.shortcuts import get_object_or_404
from django.utils.dates import MONTHS
from django.utils.functional import cached_property
from django.utils.text import gettext_lazy as _
from django.views.generic import DetailView, ListView, View
from lxml import html

from peachjam.customerio import get_customerio
from peachjam.forms import BaseDocumentFilterForm
from peachjam.helpers import add_slash, get_language, lowercase_alphabet
from peachjam.models import (
    Author,
    CitationLink,
    CoreDocument,
    DocumentNature,
    ExtractedCitation,
    Predicate,
    Relationship,
    Taxonomy,
    UnconstitutionalProvision,
    pj_settings,
)
from peachjam.xmlutils import parse_html_str
from peachjam_api.serializers import (
    CitationLinkSerializer,
    PredicateSerializer,
    RelationshipSerializer,
    UnconstitutionalProvisionsSerializer,
)


class ClampedPaginator(Paginator):
    """A paginator that clamps the maximum number of pages. This is useful when dealing with very large datasets,
    because PostgreSQL's OFFSET-based pagination is very slow for large datasets.

    See:

    * https://readyset.io/blog/optimizing-sql-pagination-in-postgres
    * https://github.com/photocrowd/django-cursor-pagination
    """

    def __init__(self, *args, **kwargs):
        cache_key_prefix = kwargs.pop("cache_key_prefix")
        self.cache_key = f"{cache_key_prefix}_doc_count"
        super().__init__(*args, **kwargs)

    max_num_pages = 10

    @cached_property
    def num_pages(self):
        return min(super().num_pages, self.max_num_pages)

    @cached_property
    def count(self):
        doc_count = cache.get(self.cache_key)
        if doc_count is None:
            doc_count = super().count
            cache.set(self.cache_key, doc_count)
        return doc_count


class DocumentListView(ListView):
    """Generic list view for document lists."""

    context_object_name = "documents"
    paginate_by = 50
    paginator_class = ClampedPaginator
    model = CoreDocument

    # when grouping by date, group by year, or month and year? ("year" and "month-year" are the only options)
    group_by_date = "year"

    def get_paginator(
        self, queryset, per_page, orphans=0, allow_empty_first_page=True, **kwargs
    ):
        return self.paginator_class(
            queryset,
            per_page,
            orphans=orphans,
            allow_empty_first_page=allow_empty_first_page,
            cache_key_prefix=self.cache_key_prefix(),
            **kwargs,
        )

    def cache_key_prefix(self):
        return self.request.get_full_path()

    def get_model_queryset(self):
        qs = self.queryset if self.queryset is not None else self.model.objects
        return qs.filter(published=True).for_document_table()

    def get_base_queryset(self, *args, **kwargs):
        return self.get_model_queryset()

    def get_queryset(self):
        qs = self.get_base_queryset()
        return qs.preferred_language(get_language(self.request))

    def get_context_data(self, *args, **kwargs):
        context = super().get_context_data(
            doc_table_show_jurisdiction=True,
            doc_table_show_date=True,
            doc_count_noun=_("document"),
            doc_count_noun_plural=_("documents"),
            *args,
            **kwargs,
        )
        self.add_entity_profile(context)
        return context

    def add_entity_profile(self, context):
        pass

    def group_documents(self, documents, group_by):
        if not group_by:
            return documents

        class Group:
            is_group = True

            def __init__(self, title):
                self.title = title
                if group_by == "date":
                    title = title.split()
                    if len(title) == 2:
                        self.group_id = title[0]
                        self.title = f"{MONTHS[int(title[0])]} {title[1]}"

        docs = []
        for key, group in itertools.groupby(
            documents, lambda d: self.get_document_group(group_by, d)
        ):
            docs.append(Group(key))
            docs.extend(group)

        return docs

    def get_document_group(self, group_by, document):
        if group_by == "date":
            if self.group_by_date == "month-year":
                return f"{document.date.month} {document.date.year}"
            else:
                return f"{document.date.year}"
        elif group_by == "title":
            return document.title[0].upper()

    def get_template_names(self):
        if self.request.htmx:
            if self.request.htmx.target == "doc-table":
                return ["peachjam/_document_table.html"]
            return ["peachjam/_document_table_form.html"]
        return super().get_template_names()


class FilteredDocumentListView(DocumentListView):
    """Generic list view for filtered document lists."""

    form_class = BaseDocumentFilterForm
    # Should the listing filter to include only the latest expressions of a document?
    # This is a bit more expensive and so is opt-in. It is only necessary for document types
    # that have multiple points-in-time (dated expressions), such as Legislation.
    latest_expression_only = False
    # default values to pre-populate the form with
    form_defaults = None
    exclude_facets = []

    def get(self, request, *args, **kwargs):
        self.form = self.get_form()
        self.form.is_valid()
        return super().get(request, *args, **kwargs)

    def get_form(self):
        return self.form_class(self.form_defaults, self.request.GET)

    def get_queryset(self):
        qs = super().get_queryset()
        # filter the queryset, including filtering on the form's query string
        filtered_qs = self.filter_queryset(qs, filter_q=True)

        if self.latest_expression_only:
            # Getting only the latest expression requires ordering on the work, which breaks the actual ordering
            # we want on the results. So, we take the filtered queryset and move that into a subquery,
            # and then apply the normal ordering on a fresh copy of the main queryset.

            # first, do the latest expression filtering
            filtered_qs = filtered_qs.order_by().latest_expression()
            # now move that into a subquery on the unfiltered queryset -- the filtering will come from the subquery
            filtered_qs = qs.filter(pk__in=filtered_qs.values("id"))
            # now apply the standard ordering
            filtered_qs = self.form.order_queryset(filtered_qs)

        return filtered_qs

    def filter_queryset(self, qs, filter_q=False):
        return self.form.filter_queryset(qs, filter_q=filter_q)

    def doc_count(self, context):
        if context["paginator"]:
            count = context["paginator"].count
        else:
            key = f"{self.cache_key_prefix()}_doc_count"
            count = cache.get(key)
            if count is None:
                count = context["object_list"].count()
                cache.set(key, count)
        context["doc_count"] = count

    def get_context_data(self, **kwargs):
        context = super().get_context_data(form=self.form, **kwargs)

        self.add_facets(context)
        self.show_facet_clear_all(context)
        self.doc_count(context)
        context["doc_table_title_label"] = _("Title")
        context["doc_table_date_label"] = _("Date")

        return context

    def add_taxonomies_facet(self, context):
        if "taxonomies" not in self.exclude_facets:
            taxonomies = Taxonomy.objects.filter(
                pk__in=self.form.filter_queryset(
                    self.get_base_queryset(), exclude="taxonomies"
                )
                .filter(taxonomies__topic__isnull=False)
                .order_by("taxonomies__topic__id")
                .values_list("taxonomies__topic__id", flat=True)
                .distinct()
            )
            if taxonomies:
                context["facet_data"]["taxonomies"] = {
                    "label": _("Topics"),
                    "type": "checkbox",
                    "options": sorted(
                        [(t.slug, t.name) for t in taxonomies], key=lambda x: x[1]
                    ),
                    "values": self.request.GET.getlist("taxonomies"),
                }

    def add_alphabet_facet(self, context):
        if "alphabet" not in self.exclude_facets:
            context["facet_data"]["alphabet"] = {
                "label": _("Alphabet"),
                "type": "radio",
                "options": [(a, a) for a in lowercase_alphabet()],
                "values": self.request.GET.get("alphabet"),
            }

    def add_natures_facet(self, context):
        if "natures" not in self.exclude_facets:
            natures = DocumentNature.objects.filter(
                pk__in=self.form.filter_queryset(
                    self.get_base_queryset(), exclude="natures"
                )
                .order_by()
                .values_list("nature_id", flat=True)
                .distinct()
            )
            context["doc_table_show_doc_type"] = bool(natures)
            if natures.count() > 1:
                context["facet_data"]["natures"] = {
                    "label": _("Document nature"),
                    "type": "radio",
                    # this ensures we get the translated name
                    "options": sorted(
                        [(n.code, n.name) for n in natures], key=lambda x: x[1]
                    ),
                    "values": self.request.GET.getlist("natures"),
                }

    def add_authors_facet(self, context):
        if "authors" not in self.exclude_facets:
            authors = []
            authors_label = Author.model_label_plural
            if hasattr(self.model, "author"):
                authors = list(
                    a
                    for a in self.form.filter_queryset(
                        self.get_base_queryset(), exclude="authors"
                    )
                    .order_by()
                    .values_list("author__name", flat=True)
                    .distinct()
                    if a
                )
                context["doc_table_show_author"] = bool(authors)
                # customise the authors label?
                if authors:
                    authors_label = getattr(
                        self.model, "author_label_plural", authors_label
                    )
                    context["facet_data"]["authors"] = {
                        "label": authors_label,
                        "type": "checkbox",
                        "options": sorted([(a, a) for a in authors]),
                        "values": self.request.GET.getlist("authors"),
                    }

    def add_years_facet(self, context):
        if "years" not in self.exclude_facets:
            years = list(
                self.form.filter_queryset(self.get_base_queryset(), exclude="years")
                .order_by()
                .values_list("date__year", flat=True)
                .distinct()
            )
            if years:
                context["facet_data"]["years"] = {
                    "label": _("Years"),
                    "type": "checkbox",
                    # these are (value, label) tuples
                    "options": [(str(y), y) for y in sorted(years, reverse=True)],
                    "values": self.request.GET.getlist("years"),
                }

    def add_facets(self, context):
        context["facet_data"] = {}
        self.add_years_facet(context)
        self.add_authors_facet(context)
        self.add_natures_facet(context)
        self.add_taxonomies_facet(context)
        self.add_alphabet_facet(context)

    def show_facet_clear_all(self, context):
        context["show_clear_all"] = any(
            [f["values"] for f in context["facet_data"].values()]
        )

    def group_documents(self, documents, group_by=None):
        # determine what to group by
        if group_by is None:
            group_by = documents.query.order_by[0]
            if group_by.startswith("-"):
                group_by = group_by[1:]

        return super().group_documents(documents, group_by)


class BaseDocumentDetailView(DetailView):
    slug_field = "expression_frbr_uri"
    slug_url_kwarg = "frbr_uri"
    context_object_name = "document"
    document_diffs_url = "https://services.lawsafrica.com"
    modify_context = Signal()

    def get_object(self, *args, **kwargs):
        return get_object_or_404(
            self.model, expression_frbr_uri=add_slash(self.kwargs.get("frbr_uri"))
        )

    def get_queryset(self):
        return (
            super()
            .get_queryset()
            .prefetch_related("custom_properties", "taxonomies__topic")
        )

    def show_save_doc_button(self):
        return pj_settings().allow_save_documents and (
            not self.request.user.is_authenticated
            or self.request.user.has_perm("peachjam.add_saveddocument")
        )

    def get_context_data(self, **kwargs):
        context = super().get_context_data(
            document_diffs_url=self.document_diffs_url, **kwargs
        )

        # citation links for a document
        doc = self.object
        citation_links = CitationLink.objects.filter(document=doc)
        context["citation_links"] = CitationLinkSerializer(
            citation_links, many=True
        ).data

        # get all versions that match current document work_frbr_uri
        all_versions = CoreDocument.objects.filter(
            work_frbr_uri=self.object.work_frbr_uri
        )
        # language versions that match current document date
        context["language_versions"] = all_versions.filter(date=self.object.date)

        # date versions that match current document language
        context["date_versions"] = all_versions.filter(
            language=self.object.language
        ).order_by("-date")

        self.add_relationships(context)
        self.add_provision_relationships(context)
        self.add_unconstitutional_provisions(context)

        if context["document"].content_html:
            context["display_type"] = (
                "akn" if context["document"].content_html_is_akn else "html"
            )
            self.prefix_images(context["document"])
        elif hasattr(context["document"], "source_file"):
            context["display_type"] = "pdf"
        else:
            context["display_type"] = None

        context["notices"] = self.get_notices()
        context["taxonomies"] = Taxonomy.get_tree_for_items(
            Taxonomy.objects.filter(
                pk__in=doc.taxonomies.values_list("topic__pk", flat=True)
            )
        )
        context["labels"] = doc.labels.all()

        # citations
        context["cited_documents"] = self.fetch_citation_docs(
            doc.work.cited_works(), "cited_works"
        )
        context["documents_citing_current_doc"] = self.fetch_citation_docs(
            doc.work.works_citing_current_work(), "citing_works"
        )
        context["show_save_doc_button"] = self.show_save_doc_button()

        # provide extra context for analytics
        self.add_track_page_properties(context)
        self.modify_context.send(sender=self.__class__, context=context, view=self)
        return context

    def fetch_citation_docs(self, works, direction):
        """Fetch documents for the given works, grouped by nature and ordered by the most incoming citations."""
        # count the number of unique works, grouping by nature
        counts = {
            r["nature"]: r["n"]
            for r in CoreDocument.objects.filter(work__in=works)
            .values("nature")
            .annotate(n=Count("work_frbr_uri", distinct=True))
        }

        # get the top 10 documents for each nature, ordering by the number of incoming citations
        docs, truncated = ExtractedCitation.fetch_grouped_citation_docs(
            works, get_language(self.request)
        )

        table_direction = None
        if direction == "cited_works":
            table_direction = "outgoing"
            citations = ExtractedCitation.objects.filter(
                citing_work=self.object.work, target_work__documents__in=docs
            ).prefetch_related("treatments")
            treatments = {c.target_work_id: c.treatments for c in citations}

        elif direction == "citing_works":
            table_direction = "incoming"
            citations = ExtractedCitation.objects.filter(
                citing_work__documents__in=docs, target_work=self.object.work
            ).prefetch_related("treatments")
            treatments = {c.citing_work_id: c.treatments for c in citations}

        for d in docs:
            treatment = treatments.get(d.work.pk, [])
            setattr(d, "treatments", treatment)

        result = [
            {
                "nature": nature,
                "n_docs": counts.get(nature.pk, 0),
                "docs": list(group),
                "table_id": f"citations-table-{table_direction}-{nature.pk}",
            }
            # the docs are already sorted by nature
            for nature, group in itertools.groupby(docs, lambda d: d.nature)
        ]

        # sort by size of group, descending
        result.sort(key=lambda g: -g["n_docs"])

        return result

    def add_relationships(self, context):
        # sort and group by predicate
        rels_as_subject = sorted(
            list(
                Relationship.for_subject_document(context["document"])
                .filter(object_work__documents__isnull=False)
                .distinct("pk")
            ),
            key=lambda r: [r.predicate.verb, r.object_work.title],
        )
        rels_as_subject = [
            (verb, list(group))
            for verb, group in itertools.groupby(
                rels_as_subject, lambda r: r.predicate.verb
            )
        ]

        # sort and group by predicate
        rels_as_object = sorted(
            list(
                Relationship.for_object_document(context["document"])
                .filter(subject_work__documents__isnull=False)
                .distinct("pk")
            ),
            key=lambda r: [r.predicate.reverse_verb, r.subject_work.title],
        )
        rels_as_object = [
            (verb, list(group))
            for verb, group in itertools.groupby(
                rels_as_object, lambda r: r.predicate.reverse_verb
            )
        ]

        context["relationships_as_subject"] = rels_as_subject
        context["relationships_as_object"] = rels_as_object
        context["n_relationships"] = sum(
            len(g) for v, g in itertools.chain(rels_as_object, rels_as_subject)
        )
        context["show_related_documents"] = context["n_relationships"] > 0
        context["relationship_limit"] = 4

    def add_provision_relationships(self, context):
        rels = [
            r
            for r in Relationship.for_subject_document(
                context["document"]
            ).prefetch_related(
                "subject_work",
                "subject_work__documents",
                "object_work",
                "object_work__documents",
            )
            if r.subject_target_id
        ] + [
            r
            for r in Relationship.for_object_document(
                context["document"]
            ).prefetch_related(
                "subject_work",
                "subject_work__documents",
                "object_work",
                "object_work__documents",
            )
            if r.object_target_id
        ]
        context["provision_relationships"] = RelationshipSerializer(
            rels, many=True
        ).data

        if self.request.user.has_perm("peachjam.add_relationship"):
            context["predicates_json"] = PredicateSerializer(
                Predicate.objects.all(), many=True
            ).data

<<<<<<< HEAD
    def add_provision_enrichments(self, context):
        context["provision_enrichments_json"] = ProvisionEnrichmentSerializer(
            self.object.work.enrichments.all(), many=True
        ).data
        context["unconstitutional_provisions"] = list(
            self.object.work.enrichments.filter(
                enrichment_type="unconstitutional_provision"
            )
        )
        for provision in context["unconstitutional_provisions"]:
            provision.document = self.object
=======
    def add_unconstitutional_provisions(self, context):
        unconstitutional_provisions = UnconstitutionalProvision.objects.filter(
            work=self.object.work
        )
        context["document"].unconstitutional_provisions = unconstitutional_provisions
        context[
            "unconstitutional_provisions_json"
        ] = UnconstitutionalProvisionsSerializer(
            unconstitutional_provisions, many=True
        ).data
>>>>>>> ebd072d4

    def get_notices(self):
        return []

    def prefix_images(self, document):
        """Rewrite image URLs so that we can serve them correctly."""
        root = parse_html_str(document.content_html)

        for img in root.xpath(".//img[@src]"):
            src = img.attrib["src"]
            if not src.startswith("/") and not src.startswith("data:"):
                if not src.startswith("media/"):
                    src = "media/" + src
                img.attrib["src"] = document.expression_frbr_uri + "/" + src

        document.content_html = html.tostring(root, encoding="unicode")

    def add_track_page_properties(self, context):
        context[
            "track_page_properties"
        ] = get_customerio().get_document_track_properties(context["document"])


class CSRFTokenView(View):
    """This view returns a CSRF token for use with the API."""

    def get(self, request, *args, **kwargs):
        return HttpResponse(get_token(request), content_type="text/plain")


class YearMixin:
    def dispatch(self, request, *args, **kwargs):
        # validate year
        try:
            year = int(kwargs["year"])
            if year < 1 or year > 9999:
                raise ValueError()
        except ValueError:
            raise Http404()
        return super().dispatch(request, *args, **kwargs)

    @property
    def year(self):
        return self.kwargs["year"]

    def get_context_data(self, **kwargs):
        return super().get_context_data(year=self.year, **kwargs)


class YearListMixin(YearMixin):
    def page_title(self):
        return f"{super().page_title()} - {self.year}"

    def get_base_queryset(self, exclude=None):
        qs = super().get_base_queryset()
        if exclude is None:
            exclude = []
        if "year" not in exclude:
            qs = qs.filter(date__year=self.kwargs["year"])
        return qs

    def get_context_data(self, **kwargs):
        context = super().get_context_data(**kwargs)
        self.populate_months(context)
        return context

    def populate_months(self, context):
        context["months"] = self.get_base_queryset(exclude=["month"]).dates(
            "date", "month", order="ASC"
        )<|MERGE_RESOLUTION|>--- conflicted
+++ resolved
@@ -554,30 +554,19 @@
                 Predicate.objects.all(), many=True
             ).data
 
-<<<<<<< HEAD
-    def add_provision_enrichments(self, context):
-        context["provision_enrichments_json"] = ProvisionEnrichmentSerializer(
-            self.object.work.enrichments.all(), many=True
-        ).data
-        context["unconstitutional_provisions"] = list(
-            self.object.work.enrichments.filter(
-                enrichment_type="unconstitutional_provision"
-            )
-        )
-        for provision in context["unconstitutional_provisions"]:
+    def add_unconstitutional_provisions(self, context):
+        unconstitutional_provisions = list(
+            UnconstitutionalProvision.objects.filter(work=self.object.work)
+        )
+        for provision in unconstitutional_provisions:
             provision.document = self.object
-=======
-    def add_unconstitutional_provisions(self, context):
-        unconstitutional_provisions = UnconstitutionalProvision.objects.filter(
-            work=self.object.work
-        )
+
         context["document"].unconstitutional_provisions = unconstitutional_provisions
         context[
             "unconstitutional_provisions_json"
         ] = UnconstitutionalProvisionsSerializer(
             unconstitutional_provisions, many=True
         ).data
->>>>>>> ebd072d4
 
     def get_notices(self):
         return []
