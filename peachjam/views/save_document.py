--- conflicted
+++ resolved
@@ -229,13 +229,9 @@
         if doc_id:
             try:
                 document = get_object_or_404(CoreDocument, pk=int(doc_id))
-<<<<<<< HEAD
                 self.document = document
-=======
-                instance.document = document
                 folders = [most_recent_saved.folders.all().last().pk]
                 kwargs["data"] = {"folders": folders}
->>>>>>> 6da9e12a
             except ValueError:
                 pass
         else:
