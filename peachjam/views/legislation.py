--- conflicted
+++ resolved
@@ -44,56 +44,6 @@
                 }
             )
 
-<<<<<<< HEAD
-        current_object_date = self.object.date.strftime("%Y-%m-%d")
-
-        points_in_time = self.get_points_in_time()
-        dates = [point_in_time["date"] for point_in_time in points_in_time]
-        index = dates.index(current_object_date)
-
-        if index == len(dates) - 1:
-            if self.object.repealed and repeal:
-                msg = "This is the version of this {} as it was when it was repealed."
-            else:
-                msg = "This is the latest version of this {}."
-
-            notices.append(
-                {
-                    "type": messages.INFO,
-                    "html": format_html(msg.format(friendly_type)),
-                }
-            )
-        else:
-            date = datetime.strptime(dates[index + 1], "%Y-%m-%d").date() - timedelta(
-                days=1
-            )
-
-            if self.object.repealed and repeal:
-                msg = (
-                    "This is the version of this {} as it was from {} to {}. "
-                    "<a href='{}'>Read the version as it was when it was repealed.</a>"
-                )
-            else:
-                msg = (
-                    "This is the version of this {} as it was from {} to {}. "
-                    "<a href='{}'>Read the version currently in force.</a>"
-                )
-
-            notices.append(
-                {
-                    "type": messages.WARNING,
-                    "html": format_html(
-                        msg.format(
-                            friendly_type,
-                            current_object_date,
-                            date,
-                            points_in_time[-1]["expressions"][0]["expression_frbr_uri"],
-                        )
-                    ),
-                }
-            )
-
-=======
         points_in_time = self.get_points_in_time()
         if points_in_time:
             current_object_date = self.object.date.strftime("%Y-%m-%d")
@@ -146,7 +96,6 @@
                     }
                 )
 
->>>>>>> da19c61c
         return notices
 
     def get_repeal_info(self):
