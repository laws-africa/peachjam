/**
 * This table is used for document lists and defines behavior that allows it to collapse into rows on mobile. The
 * table acts as usual on desktop, but on mobile, each row is converted into a grid.
 */
table.doc-table {
  width: 100%;
  border-collapse: collapse;
  margin-bottom: $spacer;

  th, td {
    padding: $table-cell-padding-x 0;
  }

  td {
    border-bottom: 1px solid $table-border-color;
  }

  th {
    border-bottom: 1px solid $primary;
    font-weight: bold;
  }

  // specific cell behaviour
  .cell-title {
    width: 75%;
  }

  .cell-date {
    text-align: right;
  }

  .cell-group {
    font-weight: bold;
  }

  // "child" rows for legislation subleg
  .cell-toggle i::before {
    content: "\f229";
  }

  .cell-toggle .collapsed i::before {
    content: "\f231";
  }

  .doc-table-children {
    background-color: $gray-100;

    .cell-title {
      padding-left: 20px;
    }
  }
}

@mixin doc-table-collapse {
  /**
   * On mobile, the table is converted into a grid. Each row is a grid with 12 columns.
   * The title column takes up the full width, while the others take up half.
   */
  display: block;

  tr {
    display: grid;
    grid-template-columns: repeat(12, 1fr);
    gap: 0 $table-cell-padding-x-sm;
    padding: $table-cell-padding-x 0;
    // the row is moved to the tr, rather than the cells
    border-bottom: 1px solid $table-border-color;
  }

  td {
    grid-column: span 6;
    width: unset;
    border-bottom: 0;
  }

  // padding moves to the rows, so that when cols wrap, there isn't extra spacing
  th, td {
    padding: 0 0;
  }

  thead {
    display: contents;

    // the thead border is moved to the tr, rather than the cells
    td, th {
      border-bottom-width: 0;
    }

    tr {
      border-bottom: 1px solid $primary;
    }

    // hide most headings
    th {
      display: none;
      width: unset;

      &.cell-title {
        display: block;
      }
    }
  }

  // column-specific styling
  .cell-title,
  .cell-group {
    grid-column: span 12;
    width: unset;
  }

  // when the date comes right after the title, give the date full width
  .cell-title + .cell-date {
    grid-column: span 12;
  }
}

<<<<<<< HEAD
    // column-specific styling
    .cell-title,
    .cell-group {
      grid-column: span 12;
      width: unset !important;
    }
=======
table.doc-table {
  // collapse on mobile
  @include media-breakpoint-down(md) {
    @include doc-table-collapse;
  }
>>>>>>> 728b1d50

  // collapse if the table has the --collapse modifier
  &.doc-table--collapse {
    @include doc-table-collapse;
  }
}

// variants
table.doc-table.doc-table--citation {
  .cell-title {
    width: 60%;
  }
}

table.doc-table.doc-table--toggle {
  .cell-toggle {
    width: 25px;
  }

  @include media-breakpoint-down(md) {
    tr {
      // extra space for the toggle column
      grid-template-columns: 20px repeat(12, 1fr);
    }

    .cell-toggle {
      width: unset;
      display: block;
    }

    .cell-toggle {
      grid-row: span 10;
      grid-column: span 1;
    }

    // extra initial padding for child rows
    .doc-table-children {
      tr {
        grid-template-columns: 30px repeat(12, 1fr);
      }

      .cell-title {
        padding-left: 0;
      }
    }
  }
}<|MERGE_RESOLUTION|>--- conflicted
+++ resolved
@@ -105,7 +105,7 @@
   .cell-title,
   .cell-group {
     grid-column: span 12;
-    width: unset;
+    width: unset !important;
   }
 
   // when the date comes right after the title, give the date full width
@@ -114,20 +114,11 @@
   }
 }
 
-<<<<<<< HEAD
-    // column-specific styling
-    .cell-title,
-    .cell-group {
-      grid-column: span 12;
-      width: unset !important;
-    }
-=======
 table.doc-table {
   // collapse on mobile
   @include media-breakpoint-down(md) {
     @include doc-table-collapse;
   }
->>>>>>> 728b1d50
 
   // collapse if the table has the --collapse modifier
   &.doc-table--collapse {
