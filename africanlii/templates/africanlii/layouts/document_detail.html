{% extends 'peachjam/layouts/main.html' %}
{% load peachjam i18n %}

{% block title %}{{ document.title }}{% endblock %}

{% block page-content %}
  <main class="container-fluid py-5">
    {% block document-title %}
      <h1 class="heading-underlined mb-4">{{ document.title }}</h1>
    {% endblock %}

<<<<<<< HEAD
    {% if user.is_staff %}
      <a href="{{ document|admin_url:'change' }}">Edit</a>
    {% endif %}

    {% block document-metadata %}
      <div class="card my-3">
        <div class="card-body">
          <div class="row">
            <div class="col-md-6">
              {% block document-metadata-content %}
                <dl class="row mb-0">
                  {% for field, value in document.get_all_values.items %}
                  <dt class="col-4">{{ field | title }}</dt>
                  <dd class="col-8">{{ value }}</dd>
                  {% endfor %}
                </dl>
              {% endblock %}
            </div>

            <div class="col-md-6">
              {% block document-relationships-content %}
                {% with document.relationships_as_subject as relationships %}
                  {% if relationships %}
                    <h5>{% translate 'This document' %}...</h5>

                    {% for rel in relationships %}
                      <div>
                        ... {% translate rel.predicate.verb %}
                        <a href="{% url 'document_detail' expression_frbr_uri=rel.object_document.expression_frbr_uri %}">{{ rel.object_document.title }}</a>
                      </div>
                    {% endfor %}
                  {% endif %}
                {% endwith %}

                {% with document.relationships_as_object as relationships %}
                  {% if relationships %}
                    <h5>{% translate 'Related documents' %}</h5>

                    {% for rel in relationships %}
                      <div>
                        <a href="{% url 'document_detail' expression_frbr_uri=rel.subject_document.expression_frbr_uri %}">{{ rel.subject_document.title }}</a>
                        {% translate rel.predicate.reverse_verb %} this document.
                      </div>
                    {% endfor %}
                  {% endif %}
                {% endwith %}
              {% endblock %}
            </div>
          </div>
=======
    <div class="mb-5">
      <div class="card">
        <div class="card-body">
          {% block document-metadata %}
            {% block document-metadata-content %}
              <dl class="row">
                {% if document.authoring_body %}
                  <dt class="col-4">Author</dt>
                  <dd class="col-8 text-muted">{{ document.authoring_body }}</dd>
                {% endif %}
                <dt class="col-4">Date</dt>
                <dd class="col-8 text-muted">{{ document.date }}</dd>
                <dt class="col-4">Language</dt>
                <dd class="col-8 text-muted">{{ document.language }}</dd>
              </dl>
            {% endblock %}
          {% endblock %}
>>>>>>> 5194ed76
        </div>
      </div>
    </div>

    {% if document.content_html_is_akn %}
      <div class="row">
        <div class="col-lg-3 d-none d-lg-block">
          <aside class="toc">
            <la-table-of-contents-controller
              items="{{ document.toc_json|jsonify }}"
              expand-all-btn-classes="btn btn-secondary btn-sm"
              collapse-all-btn-classes="btn btn-secondary btn-sm"
              title-filter-clear-btn-classes="btn btn-secondary btn-sm"
              search-filter-input-classes="form-control"
            ></la-table-of-contents-controller>
          </aside>
        </div>

        <div class="col-lg-9">
          <div class="la-akoma-ntoso-with-gutter" {% if user.is_staff %}data-component="RelationshipEnrichments"{% endif %}>
            <la-akoma-ntoso
              id="akn"
              expression-frbr-uri="{{ document.expression_frbr_uri }}"
              class="flash-target"
            >
              <la-decorate-terms popup-definitions link-terms></la-decorate-terms>
              <la-decorate-internal-refs flag popups></la-decorate-internal-refs>

              {{ document.content_html|safe }}
            </la-akoma-ntoso>
            <la-gutter akoma-ntoso="#akn"></la-gutter>
          </div>
        </div>
      </div>
    {% endif %}

    {% block content %}{% endblock %}
  </main>
{% endblock %}<|MERGE_RESOLUTION|>--- conflicted
+++ resolved
@@ -9,22 +9,25 @@
       <h1 class="heading-underlined mb-4">{{ document.title }}</h1>
     {% endblock %}
 
-<<<<<<< HEAD
     {% if user.is_staff %}
       <a href="{{ document|admin_url:'change' }}">Edit</a>
     {% endif %}
 
-    {% block document-metadata %}
-      <div class="card my-3">
+    <div class="mb-5">
+      <div class="card">
         <div class="card-body">
-          <div class="row">
+          {% block document-metadata %}
             <div class="col-md-6">
               {% block document-metadata-content %}
-                <dl class="row mb-0">
-                  {% for field, value in document.get_all_values.items %}
-                  <dt class="col-4">{{ field | title }}</dt>
-                  <dd class="col-8">{{ value }}</dd>
-                  {% endfor %}
+                <dl class="row">
+                  {% if document.authoring_body %}
+                    <dt class="col-4">Author</dt>
+                    <dd class="col-8 text-muted">{{ document.authoring_body }}</dd>
+                  {% endif %}
+                  <dt class="col-4">Date</dt>
+                  <dd class="col-8 text-muted">{{ document.date }}</dd>
+                  <dt class="col-4">Language</dt>
+                  <dd class="col-8 text-muted">{{ document.language }}</dd>
                 </dl>
               {% endblock %}
             </div>
@@ -58,26 +61,7 @@
                 {% endwith %}
               {% endblock %}
             </div>
-          </div>
-=======
-    <div class="mb-5">
-      <div class="card">
-        <div class="card-body">
-          {% block document-metadata %}
-            {% block document-metadata-content %}
-              <dl class="row">
-                {% if document.authoring_body %}
-                  <dt class="col-4">Author</dt>
-                  <dd class="col-8 text-muted">{{ document.authoring_body }}</dd>
-                {% endif %}
-                <dt class="col-4">Date</dt>
-                <dd class="col-8 text-muted">{{ document.date }}</dd>
-                <dt class="col-4">Language</dt>
-                <dd class="col-8 text-muted">{{ document.language }}</dd>
-              </dl>
-            {% endblock %}
           {% endblock %}
->>>>>>> 5194ed76
         </div>
       </div>
     </div>
