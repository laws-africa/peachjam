from django.conf import settings
from django.conf.urls.static import static
from django.urls import include, path
from django.views.decorators.cache import cache_page

from africanlii import views
from africanlii.feeds import (
    CoreDocumentAtomSiteNewsFeed,
    GenericDocumentAtomSiteNewsFeed,
    JudgmentAtomSiteNewsFeed,
    LegalInstrumentAtomSiteNewsFeed,
    LegislationAtomSiteNewsFeed,
)

urlpatterns = [
    path("", views.HomePageView.as_view(), name="home_page"),
    path("", include("peachjam.urls")),
    path("judgments/", views.JudgmentListView.as_view(), name="judgment_list"),
    path("legislation/", views.LegislationListView.as_view(), name="legislation_list"),
    path(
        "legal_instruments/",
        views.LegalInstrumentListView.as_view(),
        name="legal_instrument_list",
    ),
    path(
        "about/",
        views.AboutPageView.as_view(),
        name="about",
    ),
    path(
        "generic_documents/",
        views.GenericDocumentListView.as_view(),
        name="generic_document_list",
    ),
    path(
        "documents<path:expression_frbr_uri>/",
        views.DocumentDetailViewResolver.as_view(),
        name="document_detail",
    ),
    path(
        "documents<path:expression_frbr_uri>/source.pdf",
        cache_page(60 * 60 * 6)(views.DocumentSourceView.as_view()),
        name="document_source",
    ),
<<<<<<< HEAD
    path(
        "courts/<int:pk>/",
        views.CourtListView.as_view(),
        name="court_list",
    ),
    path(
        "authors/<int:pk>/",
        views.AuthoringBodyListView.as_view(),
        name="author_list",
    ),
=======
    path("feeds/judgments.xml", JudgmentAtomSiteNewsFeed(), name="judgment_feed"),
    path(
        "feeds/generic_documents.xml",
        GenericDocumentAtomSiteNewsFeed(),
        name="generic_document_feed",
    ),
    path(
        "feeds/legal_instruments.xml",
        LegalInstrumentAtomSiteNewsFeed(),
        name="legal_instrument_feed",
    ),
    path(
        "feeds/legislation.xml", LegislationAtomSiteNewsFeed(), name="legislation_feed"
    ),
    path("feeds/all.xml", CoreDocumentAtomSiteNewsFeed(), name="atom_feed"),
>>>>>>> 49d80d0b
]

if settings.DEBUG:
    import debug_toolbar

    urlpatterns = (
        [
            path("__debug__/", include(debug_toolbar.urls)),
        ]
        + urlpatterns
        + static(settings.MEDIA_URL, document_root=settings.MEDIA_ROOT)
    )<|MERGE_RESOLUTION|>--- conflicted
+++ resolved
@@ -42,7 +42,6 @@
         cache_page(60 * 60 * 6)(views.DocumentSourceView.as_view()),
         name="document_source",
     ),
-<<<<<<< HEAD
     path(
         "courts/<int:pk>/",
         views.CourtListView.as_view(),
@@ -53,7 +52,6 @@
         views.AuthoringBodyListView.as_view(),
         name="author_list",
     ),
-=======
     path("feeds/judgments.xml", JudgmentAtomSiteNewsFeed(), name="judgment_feed"),
     path(
         "feeds/generic_documents.xml",
@@ -69,7 +67,6 @@
         "feeds/legislation.xml", LegislationAtomSiteNewsFeed(), name="legislation_feed"
     ),
     path("feeds/all.xml", CoreDocumentAtomSiteNewsFeed(), name="atom_feed"),
->>>>>>> 49d80d0b
 ]
 
 if settings.DEBUG:
