--- conflicted
+++ resolved
@@ -13,7 +13,22 @@
         views.AGPLegalInstrumentListView.as_view(),
         name="agp_legal_instrument_list",
     ),
-<<<<<<< HEAD
+    path("au/", views.AfricanUnionDetailPageView.as_view(), name="au_detail_page"),
+    path(
+        "au/au-organs/<slug:code>/",
+        views.AfricanUnionOrganDetailView.as_view(),
+        name="au_organ_detail_view",
+    ),
+    path(
+        "au/rec/<slug:code>/",
+        views.RegionalEconomicCommunityDetailView.as_view(),
+        name="rec_detail_view",
+    ),
+    path(
+        "au/member-state/<slug:country>/",
+        views.MemberStateDetailView.as_view(),
+        name="member_state_detail_view",
+    ),
     path(
         "indexes/",
         views.DocIndexesListView.as_view(),
@@ -38,23 +53,6 @@
         "taxonomy/<slug:topic>/<slug:child>",
         views.CustomTaxonomyDetailView.as_view(),
         name="taxonomy_detail",
-=======
-    path("au/", views.AfricanUnionDetailPageView.as_view(), name="au_detail_page"),
-    path(
-        "au/au-organs/<slug:code>/",
-        views.AfricanUnionOrganDetailView.as_view(),
-        name="au_organ_detail_view",
-    ),
-    path(
-        "au/rec/<slug:code>/",
-        views.RegionalEconomicCommunityDetailView.as_view(),
-        name="rec_detail_view",
-    ),
-    path(
-        "au/member-state/<slug:country>/",
-        views.MemberStateDetailView.as_view(),
-        name="member_state_detail_view",
->>>>>>> d9284ede
     ),
     path("", include("peachjam.urls")),
 ]