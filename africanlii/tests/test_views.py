--- conflicted
+++ resolved
@@ -34,11 +34,8 @@
 
         # should not set csrf token
         self.assertNotContains(response, "csrfmiddlewaretoken")
-<<<<<<< HEAD
-=======
         # should not set a cookie
         self.assertNotIn("Set-Cookie", response.headers)
->>>>>>> 65aaadb3
 
     def test_legal_instrument_listing(self):
         response = self.client.get("/legal-instruments/")
