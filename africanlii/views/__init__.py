# flake8: noqa
<<<<<<< HEAD
from .authors import *
=======
from .about import *
>>>>>>> 49d80d0b
from .documents import *
from .generic_document import *
from .home import *
from .judgment import *
from .legal_instrument import *
from .legislation import *<|MERGE_RESOLUTION|>--- conflicted
+++ resolved
@@ -1,9 +1,6 @@
 # flake8: noqa
-<<<<<<< HEAD
 from .authors import *
-=======
 from .about import *
->>>>>>> 49d80d0b
 from .documents import *
 from .generic_document import *
 from .home import *
