from itertools import groupby

from django.views.generic import ListView

from peachjam.models import Legislation, Locality
from peachjam.registry import registry
from peachjam.views import BaseDocumentDetailView
from peachjam_api.serializers import LegislationSerializer


class LegislationListView(ListView):
    model = Legislation
    template_name = "lawlibrary/legislation_list.html"
    context_object_name = "documents"

    def get_context_data(self, **kwargs):
        context = super().get_context_data(**kwargs)

        qs = (
            self.get_queryset()
            .filter(locality=None)
            .distinct("work_frbr_uri")
            .order_by("work_frbr_uri", "-date")
        )
        context["national_legislation_list"] = LegislationSerializer(qs, many=True).data

        provincial_legislation_list = []

        for jurisdiction in self.get_jurisdictions():
            locality_dict = {
                "localities": [
                    {
                        "code": locality.code,
                        "name": locality.name,
                    }
                    for locality in Locality.objects.filter(
                        jurisdiction__name=jurisdiction
                    )
                ],
            }
            provincial_legislation_list.append(locality_dict)

        context["provincial_legislation_list"] = provincial_legislation_list
        return context

    def get_jurisdictions(self):
        return (
            self.get_queryset()
            .order_by("jurisdiction__name")
            .values_list("jurisdiction__name", flat=True)
            .distinct()
        )


class ProvincialLegislationListView(ListView):
    model = Legislation
    template_name = "lawlibrary/provincial_legislation_list.html"
    context_object_name = "documents"

    def get_context_data(self, **kwargs):
        context = super().get_context_data(**kwargs)

        qs = (
            self.get_queryset()
            .filter(locality__code=self.kwargs["code"])
            .distinct("work_frbr_uri")
            .order_by("work_frbr_uri", "-date")
        )
        years = qs.values_list("date__year", flat=True)

        context["legislation_table"] = LegislationSerializer(qs, many=True).data
        context["facet_data"] = {"years": sorted(years, reverse=True)}
        context["locality"] = Locality.objects.get(code=self.kwargs["code"])

<<<<<<< HEAD
        return context

    def get_years(self):
        qs = (
            self.get_queryset()
            .filter(locality__code=self.kwargs["code"])
            .order_by()
            .values_list("date__year", flat=True)
            .distinct()
        )
        return sorted(qs, reverse=True)


@registry.register_doc_type("legislation")
class LegislationDetailView(BaseDocumentDetailView):
    model = Legislation
    template_name = "lawlibrary/legislation_detail.html"

    def get_context_data(self, **kwargs):
        context = super().get_context_data(**kwargs)
        timeline_events = self.get_timeline_events()
        context["timeline_events"] = timeline_events
        return context

    def get_timeline_events(self):
        events = []

        work = self.object.metadata_json
        expressions = {
            point_in_time["date"]: point_in_time["expressions"][0]
            for point_in_time in work["points_in_time"]
        }

        if work["assent_date"]:
            events.append(
                {
                    "date": work["assent_date"],
                    "event": "assent",
                }
            )

        if work["publication_date"]:
            events.append(
                {
                    "date": work["publication_date"],
                    "event": "publication",
                }
            )

        if work["commencement_date"]:
            events.append(
                {
                    "date": work["commencement_date"],
                    "event": "commencement",
                }
            )

        events.extend(
            [
                {
                    "date": amendment["date"],
                    "event": "amendment",
                    "amending_title": amendment["amending_title"],
                    "amending_uri": amendment["amending_uri"],
                }
                for amendment in work["amendments"]
            ]
        )

        if work["repeal"]:
            events.append(
                {
                    "date": work["repeal"]["date"],
                    "event": "repeal",
                    "repealing_title": work["repeal"]["repealing_title"],
                    "repealing_uri": work["repeal"]["repealing_uri"],
                }
            )

        events.sort(key=lambda event: event["date"])
        events = [
            {
                "date": date,
                "events": list(group),
            }
            for date, group in groupby(events, lambda event: event["date"])
        ]

        for event in events:
            for e in event["events"]:
                del e["date"]
            uri = expressions.get(event["date"], {}).get("expression_frbr_uri")
            if uri:
                event["expression_frbr_uri"] = uri[4:]

        events.sort(key=lambda event: event["date"], reverse=True)

        return events
=======
        return context
>>>>>>> 69846054
<|MERGE_RESOLUTION|>--- conflicted
+++ resolved
@@ -1,10 +1,6 @@
-from itertools import groupby
-
 from django.views.generic import ListView
 
 from peachjam.models import Legislation, Locality
-from peachjam.registry import registry
-from peachjam.views import BaseDocumentDetailView
 from peachjam_api.serializers import LegislationSerializer
 
 
@@ -72,105 +68,4 @@
         context["facet_data"] = {"years": sorted(years, reverse=True)}
         context["locality"] = Locality.objects.get(code=self.kwargs["code"])
 
-<<<<<<< HEAD
-        return context
-
-    def get_years(self):
-        qs = (
-            self.get_queryset()
-            .filter(locality__code=self.kwargs["code"])
-            .order_by()
-            .values_list("date__year", flat=True)
-            .distinct()
-        )
-        return sorted(qs, reverse=True)
-
-
-@registry.register_doc_type("legislation")
-class LegislationDetailView(BaseDocumentDetailView):
-    model = Legislation
-    template_name = "lawlibrary/legislation_detail.html"
-
-    def get_context_data(self, **kwargs):
-        context = super().get_context_data(**kwargs)
-        timeline_events = self.get_timeline_events()
-        context["timeline_events"] = timeline_events
-        return context
-
-    def get_timeline_events(self):
-        events = []
-
-        work = self.object.metadata_json
-        expressions = {
-            point_in_time["date"]: point_in_time["expressions"][0]
-            for point_in_time in work["points_in_time"]
-        }
-
-        if work["assent_date"]:
-            events.append(
-                {
-                    "date": work["assent_date"],
-                    "event": "assent",
-                }
-            )
-
-        if work["publication_date"]:
-            events.append(
-                {
-                    "date": work["publication_date"],
-                    "event": "publication",
-                }
-            )
-
-        if work["commencement_date"]:
-            events.append(
-                {
-                    "date": work["commencement_date"],
-                    "event": "commencement",
-                }
-            )
-
-        events.extend(
-            [
-                {
-                    "date": amendment["date"],
-                    "event": "amendment",
-                    "amending_title": amendment["amending_title"],
-                    "amending_uri": amendment["amending_uri"],
-                }
-                for amendment in work["amendments"]
-            ]
-        )
-
-        if work["repeal"]:
-            events.append(
-                {
-                    "date": work["repeal"]["date"],
-                    "event": "repeal",
-                    "repealing_title": work["repeal"]["repealing_title"],
-                    "repealing_uri": work["repeal"]["repealing_uri"],
-                }
-            )
-
-        events.sort(key=lambda event: event["date"])
-        events = [
-            {
-                "date": date,
-                "events": list(group),
-            }
-            for date, group in groupby(events, lambda event: event["date"])
-        ]
-
-        for event in events:
-            for e in event["events"]:
-                del e["date"]
-            uri = expressions.get(event["date"], {}).get("expression_frbr_uri")
-            if uri:
-                event["expression_frbr_uri"] = uri[4:]
-
-        events.sort(key=lambda event: event["date"], reverse=True)
-
-        return events
-=======
-        return context
->>>>>>> 69846054
+        return context