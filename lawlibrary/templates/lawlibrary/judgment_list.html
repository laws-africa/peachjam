{% extends "peachjam/layouts/main.html" %}
{% load i18n %}

{% block title %}{% trans 'Judgments' %}{% endblock %}

{% block page-content %}
  <section class="pb-5">
    <div class="container">
      <h1 class="mb-4 mt-2">{% trans 'Judgments' %}</h1>

      {% if grouped_courts %}
        <div class="row mb-3">
          {% for group in grouped_courts %}
            <div class="col-md-4 col-12 mb-3">
              <h4 class="heading-underlined">
              {{ group.title }}
              </h4>
              {% if group.items|length > 0 %}
                {% for item in group.items %}
                    <div>
                      <a href="{% url 'court_detail' item.code  %}">{{ item.title }}</a>
                    </div>
                  {% endfor %}
              {% else %}
                <div>No courts found</div>
              {% endif %}
            </div>
          {% endfor %}
        </div>
      {% endif %}

      <h4 class="heading-underlined">
        {% if title %}
          {{ title }}
        {% else %}
          {% trans 'Recent judgments' %}
        {% endif %}
      </h4>
      {% include 'peachjam/_recent_document_list.html' with documents=recent_judgments %}
<<<<<<< HEAD

=======
>>>>>>> fff8dd93
    </div>
  </section>
{% endblock %}<|MERGE_RESOLUTION|>--- conflicted
+++ resolved
@@ -37,10 +37,6 @@
         {% endif %}
       </h4>
       {% include 'peachjam/_recent_document_list.html' with documents=recent_judgments %}
-<<<<<<< HEAD
-
-=======
->>>>>>> fff8dd93
     </div>
   </section>
 {% endblock %}