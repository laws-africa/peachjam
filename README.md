--- conflicted
+++ resolved
@@ -101,7 +101,6 @@
 CrowdIn will pick up any changed strings on `main` and make them available for translation. Once they are translated,
 it will open a pull request to merge the changes into `main`.
 
-<<<<<<< HEAD
 ## Deployment
 Peachjam can be deployed to a server that has [Dokku](https://dokku.com/) installed. This allows for easy config based deployments using Docker containers.
 The following steps outline the procedure to deploy a new Peachjam based application.
@@ -152,7 +151,7 @@
 - On the dokku server, scale up the processes to run these tasks:
 
       dokku ps:scale <app_name> tasks=1 tasks2=1
-=======
+
 # License
 
 Copyright 2022 Laws.Africa.
@@ -168,5 +167,4 @@
 GNU Lesser General Public License for more details.
 
 You should have received a copy of the GNU Lesser General Public License
-along with this program.  If not, see <https://www.gnu.org/licenses/>.
->>>>>>> f6ea3c43
+along with this program.  If not, see <https://www.gnu.org/licenses/>.