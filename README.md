# Peach Jam

![Liiweb icon](https://laws.africa/img/icons/liiweb.png)

<<<<<<< HEAD

Project Peach Jam

## Prerequisites
- Python@3.10
- postgresql > 14 (*Please note that the database should have the pgvector extension installed.*)
- global sass

## Local Setup
- Clone the repository
```
git clone https://github.com/laws-africa/peach-jam.git
```

- Set up and activate a virtual environment.  Python 3.6 or later is required.
```
python3 -m venv .venv

source .venv/bin/activate

```
- Install requirements.
```
pip install -e .[dev]
pip install psycopg[binary]==3.2.12
```

- Ensure you have PostgreSQL installed and running. Create a postgresql user with username and password peachjam, and create a corresponding database called peachjam.

```
sudo su - postgres -c 'createuser -d -P peachjam'
sudo su - postgres -c 'createdb peachjam'
```


- You also have the option of exporting a custom database connection string as an environment variable named `DATABASE_URL` which will take precedence over the default.

```
export DATABASE_URL=postgres://<USER>:<PASSWORD>@<HOST>:<PORT>/<DATABASE_NAME>
```

- Install the required frontend dependencies (Node modules) located in the `peachjam` directory:
```
npm install
```

- Run migrations to create tables.
```
python manage.py migrate
```

- Run the following command to create fixtures for languages and countries.
```
python manage.py setup_countries_languages
```

- To load sample documents for development purposes there is a fixture file included. Run the command

```
python manage.py loaddata ./peachjam/fixtures/documents/sample_documents.json
```

- Create a superuser for the admin.

```
python manage.py createsuperuser
```

- You can now run the server
```
python manage.py runserver
```

## Setup pre-commit
The project has linting enabled using pre-commit. It runs on the CI pipeline, so you need to enable locally as well. Run the following to allow Precommit to format and fix any linting errors on your code.
```
pre-commit install
```

## Adding translation strings

Translations for strings are added on [CrowdIn](https://laws-africa.crowdin.com/).

Django translations are stored in the `locale` directories under each sub-project. Javascript and Vue translations are stored in `peachjam/js/locale/en/translation.json`.

If you have added or changed strings that need translating, you must [tell Django to update the .po files](https://docs.djangoproject.com/en/3.2/topics/i18n/translation/#localization-how-to-create-language-files) so that translations can be supplied through CrowdIn.

```bash
scripts/extract-translations.sh
```

And then commit the changes. CrowdIn will pick up any changed strings and make them available for translation. Once they are translated, it will open a pull request to merge the changes into `main`.

## Admin theme

Peachjam customises the Django admin view using [Django Jazzmin](https://django-jazzmin.readthedocs.io/). We build
a custom bundle of Bootstrap 4 specifically for the admin area from the [jazzmin-theme](jazzmin-theme) directory.

To make changes to it:

```bash
cd jazzmin-theme
npm i
# make your changes to peachjam-jazzmin.scss
# ...
npm run watch
```

Once you're done, run:

```bash
npm run build
```

and commit both your changes, and the updated [peachjam/static/stylesheets/peachjam-jazzmin.css](peachjam/static/stylesheets/peachjam-jazzmin.css).

=======
## Development
See [DEVELOPMENT.md](DEVELOPMENT.md).
>>>>>>> b8a4a676

## Deployment
Please refer to the [deployment documentation](DEPLOYMENT.md).

# License

Copyright 2023 Laws.Africa.

This program is free software: you can redistribute it and/or modify
it under the terms of the GNU Lesser General Public License as published by
the Free Software Foundation, either version 3 of the License, or
(at your option) any later version.

This program is distributed in the hope that it will be useful,
but WITHOUT ANY WARRANTY; without even the implied warranty of
MERCHANTABILITY or FITNESS FOR A PARTICULAR PURPOSE.  See the
GNU Lesser General Public License for more details.

You should have received a copy of the GNU Lesser General Public License
along with this program.  If not, see <https://www.gnu.org/licenses/>.<|MERGE_RESOLUTION|>--- conflicted
+++ resolved
@@ -2,127 +2,8 @@
 
 ![Liiweb icon](https://laws.africa/img/icons/liiweb.png)
 
-<<<<<<< HEAD
-
-Project Peach Jam
-
-## Prerequisites
-- Python@3.10
-- postgresql > 14 (*Please note that the database should have the pgvector extension installed.*)
-- global sass
-
-## Local Setup
-- Clone the repository
-```
-git clone https://github.com/laws-africa/peach-jam.git
-```
-
-- Set up and activate a virtual environment.  Python 3.6 or later is required.
-```
-python3 -m venv .venv
-
-source .venv/bin/activate
-
-```
-- Install requirements.
-```
-pip install -e .[dev]
-pip install psycopg[binary]==3.2.12
-```
-
-- Ensure you have PostgreSQL installed and running. Create a postgresql user with username and password peachjam, and create a corresponding database called peachjam.
-
-```
-sudo su - postgres -c 'createuser -d -P peachjam'
-sudo su - postgres -c 'createdb peachjam'
-```
-
-
-- You also have the option of exporting a custom database connection string as an environment variable named `DATABASE_URL` which will take precedence over the default.
-
-```
-export DATABASE_URL=postgres://<USER>:<PASSWORD>@<HOST>:<PORT>/<DATABASE_NAME>
-```
-
-- Install the required frontend dependencies (Node modules) located in the `peachjam` directory:
-```
-npm install
-```
-
-- Run migrations to create tables.
-```
-python manage.py migrate
-```
-
-- Run the following command to create fixtures for languages and countries.
-```
-python manage.py setup_countries_languages
-```
-
-- To load sample documents for development purposes there is a fixture file included. Run the command
-
-```
-python manage.py loaddata ./peachjam/fixtures/documents/sample_documents.json
-```
-
-- Create a superuser for the admin.
-
-```
-python manage.py createsuperuser
-```
-
-- You can now run the server
-```
-python manage.py runserver
-```
-
-## Setup pre-commit
-The project has linting enabled using pre-commit. It runs on the CI pipeline, so you need to enable locally as well. Run the following to allow Precommit to format and fix any linting errors on your code.
-```
-pre-commit install
-```
-
-## Adding translation strings
-
-Translations for strings are added on [CrowdIn](https://laws-africa.crowdin.com/).
-
-Django translations are stored in the `locale` directories under each sub-project. Javascript and Vue translations are stored in `peachjam/js/locale/en/translation.json`.
-
-If you have added or changed strings that need translating, you must [tell Django to update the .po files](https://docs.djangoproject.com/en/3.2/topics/i18n/translation/#localization-how-to-create-language-files) so that translations can be supplied through CrowdIn.
-
-```bash
-scripts/extract-translations.sh
-```
-
-And then commit the changes. CrowdIn will pick up any changed strings and make them available for translation. Once they are translated, it will open a pull request to merge the changes into `main`.
-
-## Admin theme
-
-Peachjam customises the Django admin view using [Django Jazzmin](https://django-jazzmin.readthedocs.io/). We build
-a custom bundle of Bootstrap 4 specifically for the admin area from the [jazzmin-theme](jazzmin-theme) directory.
-
-To make changes to it:
-
-```bash
-cd jazzmin-theme
-npm i
-# make your changes to peachjam-jazzmin.scss
-# ...
-npm run watch
-```
-
-Once you're done, run:
-
-```bash
-npm run build
-```
-
-and commit both your changes, and the updated [peachjam/static/stylesheets/peachjam-jazzmin.css](peachjam/static/stylesheets/peachjam-jazzmin.css).
-
-=======
 ## Development
 See [DEVELOPMENT.md](DEVELOPMENT.md).
->>>>>>> b8a4a676
 
 ## Deployment
 Please refer to the [deployment documentation](DEPLOYMENT.md).
